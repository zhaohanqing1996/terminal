--- conflicted
+++ resolved
@@ -61,10 +61,7 @@
         DECLARE_EVENT(ScrollDownPage,    _ScrollDownPageHandlers,    TerminalApp::ScrollDownPageEventArgs);
         DECLARE_EVENT(OpenSettings,      _OpenSettingsHandlers,      TerminalApp::OpenSettingsEventArgs);
         DECLARE_EVENT(ResizePane,        _ResizePaneHandlers,        TerminalApp::ResizePaneEventArgs);
-<<<<<<< HEAD
         DECLARE_EVENT(MoveFocus,         _MoveFocusHandlers,         TerminalApp::MoveFocusEventArgs);
-=======
->>>>>>> 4e9db7b5
         // clang-format on
 
     private:
