--- conflicted
+++ resolved
@@ -32,19 +32,12 @@
     {
         AppKeyBindings() = default;
 
-<<<<<<< HEAD
-=======
-        static TerminalApp::AppKeyBindings FromJson(Windows::Data::Json::JsonArray const& json);
-        Windows::Data::Json::JsonArray ToJson();
-        static Windows::System::VirtualKeyModifiers ConvertVKModifiers(winrt::Microsoft::Terminal::Settings::KeyModifiers modifiers);
-        static winrt::hstring FormatOverrideShortcutText(winrt::Microsoft::Terminal::Settings::KeyModifiers modifiers);
-
->>>>>>> 2fdcb679
         bool TryKeyChord(winrt::Microsoft::Terminal::Settings::KeyChord const& kc);
         void SetKeyBinding(TerminalApp::ShortcutAction const& action, winrt::Microsoft::Terminal::Settings::KeyChord const& chord);
         Microsoft::Terminal::Settings::KeyChord GetKeyBinding(TerminalApp::ShortcutAction const& action);
 
-        winrt::Microsoft::Terminal::Settings::KeyChord LookupKeyBinding(TerminalApp::ShortcutAction const& action);
+        static Windows::System::VirtualKeyModifiers ConvertVKModifiers(winrt::Microsoft::Terminal::Settings::KeyModifiers modifiers);
+        static winrt::hstring FormatOverrideShortcutText(winrt::Microsoft::Terminal::Settings::KeyModifiers modifiers);
 
         DECLARE_EVENT(CopyText,          _CopyTextHandlers,          TerminalApp::CopyTextEventArgs);
         DECLARE_EVENT(PasteText,         _PasteTextHandlers,         TerminalApp::PasteTextEventArgs);
