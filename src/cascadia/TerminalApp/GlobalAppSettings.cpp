// Copyright (c) Microsoft Corporation.
// Licensed under the MIT license.

#include "pch.h"
#include "GlobalAppSettings.h"
#include "../../types/inc/Utils.hpp"
#include "../../inc/DefaultSettings.h"
#include "AppKeyBindingsSerialization.h"
#include "Utils.h"

using namespace TerminalApp;
using namespace winrt::Microsoft::Terminal::Settings;
using namespace winrt::TerminalApp;
using namespace winrt::Windows::Data::Json;
using namespace winrt::Windows::UI::Xaml;
using namespace ::Microsoft::Console;

<<<<<<< HEAD
static constexpr std::string_view KEYBINDINGS_KEY_2{ "keybindings" };
static constexpr std::string_view DEFAULTPROFILE_KEY_2{ "defaultProfile" };
static constexpr std::string_view ALWAYS_SHOW_TABS_KEY_2{ "alwaysShowTabs" };
static constexpr std::string_view INITIALROWS_KEY_2{ "initialRows" };
static constexpr std::string_view INITIALCOLS_KEY_2{ "initialCols" };
static constexpr std::string_view SHOW_TITLE_IN_TITLEBAR_KEY_2{ "showTerminalTitleInTitlebar" };
static constexpr std::string_view REQUESTED_THEME_KEY_2{ "requestedTheme" };
static constexpr std::string_view SHOW_TABS_IN_TITLEBAR_KEY_2{ "experimental_showTabsInTitlebar" };

static const std::wstring LIGHT_THEME_VALUE{ L"light" };
static const std::wstring DARK_THEME_VALUE{ L"dark" };
static const std::wstring SYSTEM_THEME_VALUE{ L"system" };
=======
static constexpr std::wstring_view DEFAULTPROFILE_KEY{ L"defaultProfile" };
static constexpr std::wstring_view ALWAYS_SHOW_TABS_KEY{ L"alwaysShowTabs" };
static constexpr std::wstring_view INITIALROWS_KEY{ L"initialRows" };
static constexpr std::wstring_view INITIALCOLS_KEY{ L"initialCols" };
static constexpr std::wstring_view SHOW_TITLE_IN_TITLEBAR_KEY{ L"showTerminalTitleInTitlebar" };
static constexpr std::wstring_view REQUESTED_THEME_KEY{ L"requestedTheme" };
static constexpr std::wstring_view SHOW_TABS_IN_TITLEBAR_KEY{ L"showTabsInTitlebar" };

static constexpr std::wstring_view LIGHT_THEME_VALUE{ L"light" };
static constexpr std::wstring_view DARK_THEME_VALUE{ L"dark" };
static constexpr std::wstring_view SYSTEM_THEME_VALUE{ L"system" };
>>>>>>> 2fdcb679

GlobalAppSettings::GlobalAppSettings() :
    _keybindings{},
    _colorSchemes{},
    _defaultProfile{},
    _alwaysShowTabs{ true },
    _initialRows{ DEFAULT_ROWS },
    _initialCols{ DEFAULT_COLS },
    _showTitleInTitlebar{ true },
    _showTabsInTitlebar{ true },
    _requestedTheme{ ElementTheme::Default }
{

}

GlobalAppSettings::~GlobalAppSettings()
{

}

const std::vector<ColorScheme>& GlobalAppSettings::GetColorSchemes() const noexcept
{
    return _colorSchemes;
}


std::vector<ColorScheme>& GlobalAppSettings::GetColorSchemes() noexcept
{
    return _colorSchemes;
}

void GlobalAppSettings::SetDefaultProfile(const GUID defaultProfile) noexcept
{
    _defaultProfile = defaultProfile;
}

GUID GlobalAppSettings::GetDefaultProfile() const noexcept
{
    return _defaultProfile;
}

AppKeyBindings GlobalAppSettings::GetKeybindings() const noexcept
{
    return _keybindings;
}

void GlobalAppSettings::SetKeybindings(winrt::TerminalApp::AppKeyBindings newBindings) noexcept
{
    _keybindings = newBindings;
}

bool GlobalAppSettings::GetAlwaysShowTabs() const noexcept
{
    return _alwaysShowTabs;
}

void GlobalAppSettings::SetAlwaysShowTabs(const bool showTabs) noexcept
{
    _alwaysShowTabs = showTabs;
}

bool GlobalAppSettings::GetShowTitleInTitlebar() const noexcept
{
    return _showTitleInTitlebar;
}

void GlobalAppSettings::SetShowTitleInTitlebar(const bool showTitleInTitlebar) noexcept
{
    _showTitleInTitlebar = showTitleInTitlebar;
}

ElementTheme GlobalAppSettings::GetRequestedTheme() const noexcept
{
    return _requestedTheme;
}

void GlobalAppSettings::SetRequestedTheme(const ElementTheme requestedTheme) noexcept
{
    _requestedTheme = requestedTheme;
}

#pragma region ExperimentalSettings
bool GlobalAppSettings::GetShowTabsInTitlebar() const noexcept
{
    return _showTabsInTitlebar;
}

void GlobalAppSettings::SetShowTabsInTitlebar(const bool showTabsInTitlebar) noexcept
{
    _showTabsInTitlebar = showTabsInTitlebar;
}
#pragma endregion

// Method Description:
// - Applies appropriate settings from the globals into the given TerminalSettings.
// Arguments:
// - settings: a TerminalSettings object to add global property values to.
// Return Value:
// - <none>
void GlobalAppSettings::ApplyToSettings(TerminalSettings& settings) const noexcept
{
    settings.KeyBindings(GetKeybindings());
    settings.InitialRows(_initialRows);
    settings.InitialCols(_initialCols);
}

// Method Description:
// - Serialize this object to a JsonObject.
// Arguments:
// - <none>
// Return Value:
// - a JsonObject which is an equivalent serialization of this object.
Json::Value GlobalAppSettings::ToJson() const
{
    Json::Value jsonObject;

    jsonObject[DEFAULTPROFILE_KEY_2.data()] = winrt::to_string(Utils::GuidToString(_defaultProfile));
    jsonObject[INITIALROWS_KEY_2.data()] = _initialRows;
    jsonObject[INITIALCOLS_KEY_2.data()] = _initialCols;
    jsonObject[ALWAYS_SHOW_TABS_KEY_2.data()] = _alwaysShowTabs;
    jsonObject[SHOW_TITLE_IN_TITLEBAR_KEY_2.data()] = _showTitleInTitlebar;
    jsonObject[SHOW_TABS_IN_TITLEBAR_KEY_2.data()] = _showTabsInTitlebar;
    jsonObject[REQUESTED_THEME_KEY_2.data()] = winrt::to_string(_SerializeTheme(_requestedTheme));
    jsonObject[KEYBINDINGS_KEY_2.data()] = AppKeyBindingsSerialization::ToJson(_keybindings);

    return jsonObject;
}

// Method Description:
// - Create a new instance of this class from a serialized JsonObject.
// Arguments:
// - json: an object which should be a serialization of a GlobalAppSettings object.
// Return Value:
// - a new GlobalAppSettings instance created from the values in `json`
GlobalAppSettings GlobalAppSettings::FromJson(Json::Value json)
{
    GlobalAppSettings result{};

    if (auto defaultProfile{ json[DEFAULTPROFILE_KEY_2.data()] })
    {
        auto guid = Utils::GuidFromString(GetWstringFromJson(defaultProfile));
        result._defaultProfile = guid;
    }

    if (auto alwaysShowTabs{ json[ALWAYS_SHOW_TABS_KEY_2.data()] })
    {
        result._alwaysShowTabs = alwaysShowTabs.asBool();
    }
    if (auto initialRows{ json[INITIALROWS_KEY_2.data()] })
    {
        result._initialRows = initialRows.asInt();
    }
    if (auto initialCols{ json[INITIALCOLS_KEY_2.data()] })
    {
        result._initialCols = initialCols.asInt();
    }

    if (auto showTitleInTitlebar{ json[SHOW_TITLE_IN_TITLEBAR_KEY_2.data()] })
    {
        result._showTitleInTitlebar = showTitleInTitlebar.asBool();
    }

    if (auto showTabsInTitlebar{ json[SHOW_TABS_IN_TITLEBAR_KEY_2.data()] })
    {
        result._showTabsInTitlebar = showTabsInTitlebar.asBool();
    }

    if (auto requestedTheme{ json[REQUESTED_THEME_KEY_2.data()] })
    {
        result._requestedTheme = _ParseTheme(GetWstringFromJson(requestedTheme));
    }

    if (auto keybindings{ json[KEYBINDINGS_KEY_2.data()] })
    {
        result._keybindings = AppKeyBindingsSerialization::FromJson(keybindings);
    }

    return result;
}


// Method Description:
// - Helper function for converting a user-specified cursor style corresponding
//   CursorStyle enum value
// Arguments:
// - themeString: The string value from the settings file to parse
// Return Value:
// - The corresponding enum value which maps to the string provided by the user
ElementTheme GlobalAppSettings::_ParseTheme(const std::wstring& themeString) noexcept
{
    if (themeString == LIGHT_THEME_VALUE)
    {
        return ElementTheme::Light;
    }
    else if (themeString == DARK_THEME_VALUE)
    {
        return ElementTheme::Dark;
    }
    // default behavior for invalid data or SYSTEM_THEME_VALUE
    return ElementTheme::Default;
}

// Method Description:
// - Helper function for converting a CursorStyle to its corresponding string
//   value.
// Arguments:
// - theme: The enum value to convert to a string.
// Return Value:
// - The string value for the given CursorStyle
std::wstring_view GlobalAppSettings::_SerializeTheme(const ElementTheme theme) noexcept
{
    switch (theme)
    {
        case ElementTheme::Light:
            return LIGHT_THEME_VALUE;
        case ElementTheme::Dark:
            return DARK_THEME_VALUE;
        default:
            return SYSTEM_THEME_VALUE;
    }
}
<|MERGE_RESOLUTION|>--- conflicted
+++ resolved
@@ -1,264 +1,250 @@
-// Copyright (c) Microsoft Corporation.
-// Licensed under the MIT license.
-
-#include "pch.h"
-#include "GlobalAppSettings.h"
-#include "../../types/inc/Utils.hpp"
-#include "../../inc/DefaultSettings.h"
-#include "AppKeyBindingsSerialization.h"
-#include "Utils.h"
-
-using namespace TerminalApp;
-using namespace winrt::Microsoft::Terminal::Settings;
-using namespace winrt::TerminalApp;
-using namespace winrt::Windows::Data::Json;
-using namespace winrt::Windows::UI::Xaml;
-using namespace ::Microsoft::Console;
-
-<<<<<<< HEAD
-static constexpr std::string_view KEYBINDINGS_KEY_2{ "keybindings" };
-static constexpr std::string_view DEFAULTPROFILE_KEY_2{ "defaultProfile" };
-static constexpr std::string_view ALWAYS_SHOW_TABS_KEY_2{ "alwaysShowTabs" };
-static constexpr std::string_view INITIALROWS_KEY_2{ "initialRows" };
-static constexpr std::string_view INITIALCOLS_KEY_2{ "initialCols" };
-static constexpr std::string_view SHOW_TITLE_IN_TITLEBAR_KEY_2{ "showTerminalTitleInTitlebar" };
-static constexpr std::string_view REQUESTED_THEME_KEY_2{ "requestedTheme" };
-static constexpr std::string_view SHOW_TABS_IN_TITLEBAR_KEY_2{ "experimental_showTabsInTitlebar" };
-
-static const std::wstring LIGHT_THEME_VALUE{ L"light" };
-static const std::wstring DARK_THEME_VALUE{ L"dark" };
-static const std::wstring SYSTEM_THEME_VALUE{ L"system" };
-=======
-static constexpr std::wstring_view DEFAULTPROFILE_KEY{ L"defaultProfile" };
-static constexpr std::wstring_view ALWAYS_SHOW_TABS_KEY{ L"alwaysShowTabs" };
-static constexpr std::wstring_view INITIALROWS_KEY{ L"initialRows" };
-static constexpr std::wstring_view INITIALCOLS_KEY{ L"initialCols" };
-static constexpr std::wstring_view SHOW_TITLE_IN_TITLEBAR_KEY{ L"showTerminalTitleInTitlebar" };
-static constexpr std::wstring_view REQUESTED_THEME_KEY{ L"requestedTheme" };
-static constexpr std::wstring_view SHOW_TABS_IN_TITLEBAR_KEY{ L"showTabsInTitlebar" };
-
-static constexpr std::wstring_view LIGHT_THEME_VALUE{ L"light" };
-static constexpr std::wstring_view DARK_THEME_VALUE{ L"dark" };
-static constexpr std::wstring_view SYSTEM_THEME_VALUE{ L"system" };
->>>>>>> 2fdcb679
-
-GlobalAppSettings::GlobalAppSettings() :
-    _keybindings{},
-    _colorSchemes{},
-    _defaultProfile{},
-    _alwaysShowTabs{ true },
-    _initialRows{ DEFAULT_ROWS },
-    _initialCols{ DEFAULT_COLS },
-    _showTitleInTitlebar{ true },
-    _showTabsInTitlebar{ true },
-    _requestedTheme{ ElementTheme::Default }
-{
-
-}
-
-GlobalAppSettings::~GlobalAppSettings()
-{
-
-}
-
-const std::vector<ColorScheme>& GlobalAppSettings::GetColorSchemes() const noexcept
-{
-    return _colorSchemes;
-}
-
-
-std::vector<ColorScheme>& GlobalAppSettings::GetColorSchemes() noexcept
-{
-    return _colorSchemes;
-}
-
-void GlobalAppSettings::SetDefaultProfile(const GUID defaultProfile) noexcept
-{
-    _defaultProfile = defaultProfile;
-}
-
-GUID GlobalAppSettings::GetDefaultProfile() const noexcept
-{
-    return _defaultProfile;
-}
-
-AppKeyBindings GlobalAppSettings::GetKeybindings() const noexcept
-{
-    return _keybindings;
-}
-
-void GlobalAppSettings::SetKeybindings(winrt::TerminalApp::AppKeyBindings newBindings) noexcept
-{
-    _keybindings = newBindings;
-}
-
-bool GlobalAppSettings::GetAlwaysShowTabs() const noexcept
-{
-    return _alwaysShowTabs;
-}
-
-void GlobalAppSettings::SetAlwaysShowTabs(const bool showTabs) noexcept
-{
-    _alwaysShowTabs = showTabs;
-}
-
-bool GlobalAppSettings::GetShowTitleInTitlebar() const noexcept
-{
-    return _showTitleInTitlebar;
-}
-
-void GlobalAppSettings::SetShowTitleInTitlebar(const bool showTitleInTitlebar) noexcept
-{
-    _showTitleInTitlebar = showTitleInTitlebar;
-}
-
-ElementTheme GlobalAppSettings::GetRequestedTheme() const noexcept
-{
-    return _requestedTheme;
-}
-
-void GlobalAppSettings::SetRequestedTheme(const ElementTheme requestedTheme) noexcept
-{
-    _requestedTheme = requestedTheme;
-}
-
-#pragma region ExperimentalSettings
-bool GlobalAppSettings::GetShowTabsInTitlebar() const noexcept
-{
-    return _showTabsInTitlebar;
-}
-
-void GlobalAppSettings::SetShowTabsInTitlebar(const bool showTabsInTitlebar) noexcept
-{
-    _showTabsInTitlebar = showTabsInTitlebar;
-}
-#pragma endregion
-
-// Method Description:
-// - Applies appropriate settings from the globals into the given TerminalSettings.
-// Arguments:
-// - settings: a TerminalSettings object to add global property values to.
-// Return Value:
-// - <none>
-void GlobalAppSettings::ApplyToSettings(TerminalSettings& settings) const noexcept
-{
-    settings.KeyBindings(GetKeybindings());
-    settings.InitialRows(_initialRows);
-    settings.InitialCols(_initialCols);
-}
-
-// Method Description:
-// - Serialize this object to a JsonObject.
-// Arguments:
-// - <none>
-// Return Value:
-// - a JsonObject which is an equivalent serialization of this object.
-Json::Value GlobalAppSettings::ToJson() const
-{
-    Json::Value jsonObject;
-
-    jsonObject[DEFAULTPROFILE_KEY_2.data()] = winrt::to_string(Utils::GuidToString(_defaultProfile));
-    jsonObject[INITIALROWS_KEY_2.data()] = _initialRows;
-    jsonObject[INITIALCOLS_KEY_2.data()] = _initialCols;
-    jsonObject[ALWAYS_SHOW_TABS_KEY_2.data()] = _alwaysShowTabs;
-    jsonObject[SHOW_TITLE_IN_TITLEBAR_KEY_2.data()] = _showTitleInTitlebar;
-    jsonObject[SHOW_TABS_IN_TITLEBAR_KEY_2.data()] = _showTabsInTitlebar;
-    jsonObject[REQUESTED_THEME_KEY_2.data()] = winrt::to_string(_SerializeTheme(_requestedTheme));
-    jsonObject[KEYBINDINGS_KEY_2.data()] = AppKeyBindingsSerialization::ToJson(_keybindings);
-
-    return jsonObject;
-}
-
-// Method Description:
-// - Create a new instance of this class from a serialized JsonObject.
-// Arguments:
-// - json: an object which should be a serialization of a GlobalAppSettings object.
-// Return Value:
-// - a new GlobalAppSettings instance created from the values in `json`
-GlobalAppSettings GlobalAppSettings::FromJson(Json::Value json)
-{
-    GlobalAppSettings result{};
-
-    if (auto defaultProfile{ json[DEFAULTPROFILE_KEY_2.data()] })
-    {
-        auto guid = Utils::GuidFromString(GetWstringFromJson(defaultProfile));
-        result._defaultProfile = guid;
-    }
-
-    if (auto alwaysShowTabs{ json[ALWAYS_SHOW_TABS_KEY_2.data()] })
-    {
-        result._alwaysShowTabs = alwaysShowTabs.asBool();
-    }
-    if (auto initialRows{ json[INITIALROWS_KEY_2.data()] })
-    {
-        result._initialRows = initialRows.asInt();
-    }
-    if (auto initialCols{ json[INITIALCOLS_KEY_2.data()] })
-    {
-        result._initialCols = initialCols.asInt();
-    }
-
-    if (auto showTitleInTitlebar{ json[SHOW_TITLE_IN_TITLEBAR_KEY_2.data()] })
-    {
-        result._showTitleInTitlebar = showTitleInTitlebar.asBool();
-    }
-
-    if (auto showTabsInTitlebar{ json[SHOW_TABS_IN_TITLEBAR_KEY_2.data()] })
-    {
-        result._showTabsInTitlebar = showTabsInTitlebar.asBool();
-    }
-
-    if (auto requestedTheme{ json[REQUESTED_THEME_KEY_2.data()] })
-    {
-        result._requestedTheme = _ParseTheme(GetWstringFromJson(requestedTheme));
-    }
-
-    if (auto keybindings{ json[KEYBINDINGS_KEY_2.data()] })
-    {
-        result._keybindings = AppKeyBindingsSerialization::FromJson(keybindings);
-    }
-
-    return result;
-}
-
-
-// Method Description:
-// - Helper function for converting a user-specified cursor style corresponding
-//   CursorStyle enum value
-// Arguments:
-// - themeString: The string value from the settings file to parse
-// Return Value:
-// - The corresponding enum value which maps to the string provided by the user
-ElementTheme GlobalAppSettings::_ParseTheme(const std::wstring& themeString) noexcept
-{
-    if (themeString == LIGHT_THEME_VALUE)
-    {
-        return ElementTheme::Light;
-    }
-    else if (themeString == DARK_THEME_VALUE)
-    {
-        return ElementTheme::Dark;
-    }
-    // default behavior for invalid data or SYSTEM_THEME_VALUE
-    return ElementTheme::Default;
-}
-
-// Method Description:
-// - Helper function for converting a CursorStyle to its corresponding string
-//   value.
-// Arguments:
-// - theme: The enum value to convert to a string.
-// Return Value:
-// - The string value for the given CursorStyle
-std::wstring_view GlobalAppSettings::_SerializeTheme(const ElementTheme theme) noexcept
-{
-    switch (theme)
-    {
-        case ElementTheme::Light:
-            return LIGHT_THEME_VALUE;
-        case ElementTheme::Dark:
-            return DARK_THEME_VALUE;
-        default:
-            return SYSTEM_THEME_VALUE;
-    }
-}
+// Copyright (c) Microsoft Corporation.
+// Licensed under the MIT license.
+
+#include "pch.h"
+#include "GlobalAppSettings.h"
+#include "../../types/inc/Utils.hpp"
+#include "../../inc/DefaultSettings.h"
+#include "AppKeyBindingsSerialization.h"
+#include "Utils.h"
+
+using namespace TerminalApp;
+using namespace winrt::Microsoft::Terminal::Settings;
+using namespace winrt::TerminalApp;
+using namespace winrt::Windows::Data::Json;
+using namespace winrt::Windows::UI::Xaml;
+using namespace ::Microsoft::Console;
+
+static constexpr std::string_view KEYBINDINGS_KEY_2{ "keybindings" };
+static constexpr std::string_view DEFAULTPROFILE_KEY_2{ "defaultProfile" };
+static constexpr std::string_view ALWAYS_SHOW_TABS_KEY_2{ "alwaysShowTabs" };
+static constexpr std::string_view INITIALROWS_KEY_2{ "initialRows" };
+static constexpr std::string_view INITIALCOLS_KEY_2{ "initialCols" };
+static constexpr std::string_view SHOW_TITLE_IN_TITLEBAR_KEY_2{ "showTerminalTitleInTitlebar" };
+static constexpr std::string_view REQUESTED_THEME_KEY_2{ "requestedTheme" };
+static constexpr std::string_view SHOW_TABS_IN_TITLEBAR_KEY_2{ "showTabsInTitlebar" };
+
+static constexpr std::wstring_view LIGHT_THEME_VALUE{ L"light" };
+static constexpr std::wstring_view DARK_THEME_VALUE{ L"dark" };
+static constexpr std::wstring_view SYSTEM_THEME_VALUE{ L"system" };
+
+GlobalAppSettings::GlobalAppSettings() :
+    _keybindings{},
+    _colorSchemes{},
+    _defaultProfile{},
+    _alwaysShowTabs{ true },
+    _initialRows{ DEFAULT_ROWS },
+    _initialCols{ DEFAULT_COLS },
+    _showTitleInTitlebar{ true },
+    _showTabsInTitlebar{ true },
+    _requestedTheme{ ElementTheme::Default }
+{
+
+}
+
+GlobalAppSettings::~GlobalAppSettings()
+{
+
+}
+
+const std::vector<ColorScheme>& GlobalAppSettings::GetColorSchemes() const noexcept
+{
+    return _colorSchemes;
+}
+
+
+std::vector<ColorScheme>& GlobalAppSettings::GetColorSchemes() noexcept
+{
+    return _colorSchemes;
+}
+
+void GlobalAppSettings::SetDefaultProfile(const GUID defaultProfile) noexcept
+{
+    _defaultProfile = defaultProfile;
+}
+
+GUID GlobalAppSettings::GetDefaultProfile() const noexcept
+{
+    return _defaultProfile;
+}
+
+AppKeyBindings GlobalAppSettings::GetKeybindings() const noexcept
+{
+    return _keybindings;
+}
+
+void GlobalAppSettings::SetKeybindings(winrt::TerminalApp::AppKeyBindings newBindings) noexcept
+{
+    _keybindings = newBindings;
+}
+
+bool GlobalAppSettings::GetAlwaysShowTabs() const noexcept
+{
+    return _alwaysShowTabs;
+}
+
+void GlobalAppSettings::SetAlwaysShowTabs(const bool showTabs) noexcept
+{
+    _alwaysShowTabs = showTabs;
+}
+
+bool GlobalAppSettings::GetShowTitleInTitlebar() const noexcept
+{
+    return _showTitleInTitlebar;
+}
+
+void GlobalAppSettings::SetShowTitleInTitlebar(const bool showTitleInTitlebar) noexcept
+{
+    _showTitleInTitlebar = showTitleInTitlebar;
+}
+
+ElementTheme GlobalAppSettings::GetRequestedTheme() const noexcept
+{
+    return _requestedTheme;
+}
+
+void GlobalAppSettings::SetRequestedTheme(const ElementTheme requestedTheme) noexcept
+{
+    _requestedTheme = requestedTheme;
+}
+
+#pragma region ExperimentalSettings
+bool GlobalAppSettings::GetShowTabsInTitlebar() const noexcept
+{
+    return _showTabsInTitlebar;
+}
+
+void GlobalAppSettings::SetShowTabsInTitlebar(const bool showTabsInTitlebar) noexcept
+{
+    _showTabsInTitlebar = showTabsInTitlebar;
+}
+#pragma endregion
+
+// Method Description:
+// - Applies appropriate settings from the globals into the given TerminalSettings.
+// Arguments:
+// - settings: a TerminalSettings object to add global property values to.
+// Return Value:
+// - <none>
+void GlobalAppSettings::ApplyToSettings(TerminalSettings& settings) const noexcept
+{
+    settings.KeyBindings(GetKeybindings());
+    settings.InitialRows(_initialRows);
+    settings.InitialCols(_initialCols);
+}
+
+// Method Description:
+// - Serialize this object to a JsonObject.
+// Arguments:
+// - <none>
+// Return Value:
+// - a JsonObject which is an equivalent serialization of this object.
+Json::Value GlobalAppSettings::ToJson() const
+{
+    Json::Value jsonObject;
+
+    jsonObject[DEFAULTPROFILE_KEY_2.data()] = winrt::to_string(Utils::GuidToString(_defaultProfile));
+    jsonObject[INITIALROWS_KEY_2.data()] = _initialRows;
+    jsonObject[INITIALCOLS_KEY_2.data()] = _initialCols;
+    jsonObject[ALWAYS_SHOW_TABS_KEY_2.data()] = _alwaysShowTabs;
+    jsonObject[SHOW_TITLE_IN_TITLEBAR_KEY_2.data()] = _showTitleInTitlebar;
+    jsonObject[SHOW_TABS_IN_TITLEBAR_KEY_2.data()] = _showTabsInTitlebar;
+    jsonObject[REQUESTED_THEME_KEY_2.data()] = winrt::to_string(_SerializeTheme(_requestedTheme));
+    jsonObject[KEYBINDINGS_KEY_2.data()] = AppKeyBindingsSerialization::ToJson(_keybindings);
+
+    return jsonObject;
+}
+
+// Method Description:
+// - Create a new instance of this class from a serialized JsonObject.
+// Arguments:
+// - json: an object which should be a serialization of a GlobalAppSettings object.
+// Return Value:
+// - a new GlobalAppSettings instance created from the values in `json`
+GlobalAppSettings GlobalAppSettings::FromJson(Json::Value json)
+{
+    GlobalAppSettings result{};
+
+    if (auto defaultProfile{ json[DEFAULTPROFILE_KEY_2.data()] })
+    {
+        auto guid = Utils::GuidFromString(GetWstringFromJson(defaultProfile));
+        result._defaultProfile = guid;
+    }
+
+    if (auto alwaysShowTabs{ json[ALWAYS_SHOW_TABS_KEY_2.data()] })
+    {
+        result._alwaysShowTabs = alwaysShowTabs.asBool();
+    }
+    if (auto initialRows{ json[INITIALROWS_KEY_2.data()] })
+    {
+        result._initialRows = initialRows.asInt();
+    }
+    if (auto initialCols{ json[INITIALCOLS_KEY_2.data()] })
+    {
+        result._initialCols = initialCols.asInt();
+    }
+
+    if (auto showTitleInTitlebar{ json[SHOW_TITLE_IN_TITLEBAR_KEY_2.data()] })
+    {
+        result._showTitleInTitlebar = showTitleInTitlebar.asBool();
+    }
+
+    if (auto showTabsInTitlebar{ json[SHOW_TABS_IN_TITLEBAR_KEY_2.data()] })
+    {
+        result._showTabsInTitlebar = showTabsInTitlebar.asBool();
+    }
+
+    if (auto requestedTheme{ json[REQUESTED_THEME_KEY_2.data()] })
+    {
+        result._requestedTheme = _ParseTheme(GetWstringFromJson(requestedTheme));
+    }
+
+    if (auto keybindings{ json[KEYBINDINGS_KEY_2.data()] })
+    {
+        result._keybindings = AppKeyBindingsSerialization::FromJson(keybindings);
+    }
+
+    return result;
+}
+
+
+// Method Description:
+// - Helper function for converting a user-specified cursor style corresponding
+//   CursorStyle enum value
+// Arguments:
+// - themeString: The string value from the settings file to parse
+// Return Value:
+// - The corresponding enum value which maps to the string provided by the user
+ElementTheme GlobalAppSettings::_ParseTheme(const std::wstring& themeString) noexcept
+{
+    if (themeString == LIGHT_THEME_VALUE)
+    {
+        return ElementTheme::Light;
+    }
+    else if (themeString == DARK_THEME_VALUE)
+    {
+        return ElementTheme::Dark;
+    }
+    // default behavior for invalid data or SYSTEM_THEME_VALUE
+    return ElementTheme::Default;
+}
+
+// Method Description:
+// - Helper function for converting a CursorStyle to its corresponding string
+//   value.
+// Arguments:
+// - theme: The enum value to convert to a string.
+// Return Value:
+// - The string value for the given CursorStyle
+std::wstring_view GlobalAppSettings::_SerializeTheme(const ElementTheme theme) noexcept
+{
+    switch (theme)
+    {
+        case ElementTheme::Light:
+            return LIGHT_THEME_VALUE;
+        case ElementTheme::Dark:
+            return DARK_THEME_VALUE;
+        default:
+            return SYSTEM_THEME_VALUE;
+    }
+}