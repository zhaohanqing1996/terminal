// Copyright (c) Microsoft Corporation.
// Licensed under the MIT license.

#include "pch.h"
#include "Profile.h"
#include "Utils.h"
#include "../../types/inc/Utils.hpp"
#include <DefaultSettings.h>

using namespace TerminalApp;
using namespace winrt::Microsoft::Terminal::Settings;
using namespace winrt::TerminalApp;
using namespace winrt::Windows::Data::Json;
using namespace ::Microsoft::Console;

<<<<<<< HEAD
static constexpr std::string_view NAME_KEY_2{ "name" };
static constexpr std::string_view GUID_KEY_2{ "guid" };
static constexpr std::string_view COLORSCHEME_KEY_2{ "colorscheme" };

static constexpr std::string_view FOREGROUND_KEY_2{ "foreground" };
static constexpr std::string_view BACKGROUND_KEY_2{ "background" };
static constexpr std::string_view COLORTABLE_KEY_2{ "colorTable" };
static constexpr std::string_view HISTORYSIZE_KEY_2{ "historySize" };
static constexpr std::string_view SNAPONINPUT_KEY_2{ "snapOnInput" };
static constexpr std::string_view CURSORCOLOR_KEY_2{ "cursorColor" };
static constexpr std::string_view CURSORSHAPE_KEY_2{ "cursorShape" };
static constexpr std::string_view CURSORHEIGHT_KEY_2{ "cursorHeight" };

static constexpr std::string_view COMMANDLINE_KEY_2{ "commandline" };
static constexpr std::string_view FONTFACE_KEY_2{ "fontFace" };
static constexpr std::string_view FONTSIZE_KEY_2{ "fontSize" };
static constexpr std::string_view ACRYLICTRANSPARENCY_KEY_2{ "acrylicOpacity" };
static constexpr std::string_view USEACRYLIC_KEY_2{ "useAcrylic" };
static constexpr std::string_view SCROLLBARSTATE_KEY_2{ "scrollbarState" };
static constexpr std::string_view CLOSEONEXIT_KEY_2{ "closeOnExit" };
static constexpr std::string_view PADDING_KEY_2{ "padding" };
static constexpr std::string_view STARTINGDIRECTORY_KEY_2{ "startingDirectory" };
static constexpr std::string_view ICON_KEY_2{ "icon" };
=======

static constexpr std::wstring_view NAME_KEY{ L"name" };
static constexpr std::wstring_view GUID_KEY{ L"guid" };
static constexpr std::wstring_view COLORSCHEME_KEY{ L"colorscheme" };

static constexpr std::wstring_view FOREGROUND_KEY{ L"foreground" };
static constexpr std::wstring_view BACKGROUND_KEY{ L"background" };
static constexpr std::wstring_view COLORTABLE_KEY{ L"colorTable" };
static constexpr std::wstring_view HISTORYSIZE_KEY{ L"historySize" };
static constexpr std::wstring_view SNAPONINPUT_KEY{ L"snapOnInput" };
static constexpr std::wstring_view CURSORCOLOR_KEY{ L"cursorColor" };
static constexpr std::wstring_view CURSORSHAPE_KEY{ L"cursorShape" };
static constexpr std::wstring_view CURSORHEIGHT_KEY{ L"cursorHeight" };

static constexpr std::wstring_view COMMANDLINE_KEY{ L"commandline" };
static constexpr std::wstring_view FONTFACE_KEY{ L"fontFace" };
static constexpr std::wstring_view FONTSIZE_KEY{ L"fontSize" };
static constexpr std::wstring_view ACRYLICTRANSPARENCY_KEY{ L"acrylicOpacity" };
static constexpr std::wstring_view USEACRYLIC_KEY{ L"useAcrylic" };
static constexpr std::wstring_view SCROLLBARSTATE_KEY{ L"scrollbarState" };
static constexpr std::wstring_view CLOSEONEXIT_KEY{ L"closeOnExit" };
static constexpr std::wstring_view PADDING_KEY{ L"padding" };
static constexpr std::wstring_view STARTINGDIRECTORY_KEY{ L"startingDirectory" };
static constexpr std::wstring_view ICON_KEY{ L"icon" };
>>>>>>> 2fdcb679

// Possible values for Scrollbar state
static constexpr std::wstring_view ALWAYS_VISIBLE{ L"visible" };
static constexpr std::wstring_view ALWAYS_HIDE{ L"hidden" };

// Possible values for Cursor Shape
static constexpr std::wstring_view CURSORSHAPE_VINTAGE{ L"vintage" };
static constexpr std::wstring_view CURSORSHAPE_BAR{ L"bar" };
static constexpr std::wstring_view CURSORSHAPE_UNDERSCORE{ L"underscore" };
static constexpr std::wstring_view CURSORSHAPE_FILLEDBOX{ L"filledBox" };
static constexpr std::wstring_view CURSORSHAPE_EMPTYBOX{ L"emptyBox" };

Profile::Profile() :
    Profile(Utils::CreateGuid())
{
}

Profile::Profile(const winrt::guid& guid):
    _guid(guid),
    _name{ L"Default" },
    _schemeName{},

    _defaultForeground{  },
    _defaultBackground{  },
    _colorTable{},
    _historySize{ DEFAULT_HISTORY_SIZE },
    _snapOnInput{ true },
    _cursorColor{ DEFAULT_CURSOR_COLOR },
    _cursorShape{ CursorStyle::Bar },
    _cursorHeight{ DEFAULT_CURSOR_HEIGHT },

    _commandline{ L"cmd.exe" },
    _startingDirectory{  },
    _fontFace{ DEFAULT_FONT_FACE },
    _fontSize{ DEFAULT_FONT_SIZE },
    _acrylicTransparency{ 0.5 },
    _useAcrylic{ false },
    _scrollbarState{ },
    _closeOnExit{ true },
    _padding{ DEFAULT_PADDING },
    _icon{ }
{
}

Profile::~Profile()
{

}

GUID Profile::GetGuid() const noexcept
{
    return _guid;
}

// Function Description:
// - Searches a list of color schemes to find one matching the given name. Will
//return the first match in the list, if the list has multiple schemes with the same name.
// Arguments:
// - schemes: a list of schemes to search
// - schemeName: the name of the sceme to look for
// Return Value:
// - a non-ownership pointer to the matching scheme if we found one, else nullptr
const ColorScheme* _FindScheme(const std::vector<ColorScheme>& schemes,
                               const std::wstring& schemeName)
{
    for (auto& scheme : schemes)
    {
        if (scheme.GetName() == schemeName)
        {
            return &scheme;
        }
    }
    return nullptr;
}

// Method Description:
// - Create a TerminalSettings from this object. Apply our settings, as well as
//      any colors from our colorscheme, if we have one.
// Arguments:
// - schemes: a list of schemes to look for our color scheme in, if we have one.
// Return Value:
// - a new TerminalSettings object with our settings in it.
TerminalSettings Profile::CreateTerminalSettings(const std::vector<ColorScheme>& schemes) const
{
    TerminalSettings terminalSettings{};

    // Fill in the Terminal Setting's CoreSettings from the profile
    for (int i = 0; i < _colorTable.size(); i++)
    {
        terminalSettings.SetColorTableEntry(i, _colorTable[i]);
    }
    terminalSettings.HistorySize(_historySize);
    terminalSettings.SnapOnInput(_snapOnInput);
    terminalSettings.CursorColor(_cursorColor);
    terminalSettings.CursorHeight(_cursorHeight);
    terminalSettings.CursorShape(_cursorShape);

    // Fill in the remaining properties from the profile
    terminalSettings.UseAcrylic(_useAcrylic);
    terminalSettings.CloseOnExit(_closeOnExit);
    terminalSettings.TintOpacity(_acrylicTransparency);

    terminalSettings.FontFace(_fontFace);
    terminalSettings.FontSize(_fontSize);
    terminalSettings.Padding(_padding);

    terminalSettings.Commandline(winrt::to_hstring(_commandline.c_str()));

    if (_startingDirectory)
    {
        const auto evaluatedDirectory = Profile::EvaluateStartingDirectory(_startingDirectory.value());
        terminalSettings.StartingDirectory(winrt::to_hstring(evaluatedDirectory.c_str()));
    }

    if (_schemeName)
    {
        const ColorScheme* const matchingScheme = _FindScheme(schemes, _schemeName.value());
        if (matchingScheme)
        {
            matchingScheme->ApplyScheme(terminalSettings);
        }
    }
    if (_defaultForeground)
    {
        terminalSettings.DefaultForeground(_defaultForeground.value());
    }
    if (_defaultBackground)
    {
        terminalSettings.DefaultBackground(_defaultBackground.value());
    }

    if (_scrollbarState)
    {
        ScrollbarState result = ParseScrollbarState(_scrollbarState.value());
        terminalSettings.ScrollState(result);
    }

    return terminalSettings;
}

// Method Description:
// - Serialize this object to a JsonObject.
// Arguments:
// - <none>
// Return Value:
// - a JsonObject which is an equivalent serialization of this object.
Json::Value Profile::ToJson() const
{
    Json::Value root;

    ///// Profile-specific settings /////
    root[GUID_KEY_2.data()] = winrt::to_string(Utils::GuidToString(_guid));
    root[NAME_KEY_2.data()] = winrt::to_string(_name);

    ///// Core Settings /////
    if (_defaultForeground)
    {
        const auto defaultForeground = winrt::to_string(Utils::ColorToHexString(_defaultForeground.value()));
        root[FOREGROUND_KEY_2.data()] = defaultForeground;
    }
    if (_defaultBackground)
    {
        const auto defaultBackground = winrt::to_string(Utils::ColorToHexString(_defaultBackground.value()));
        root[BACKGROUND_KEY_2.data()] = defaultBackground;
    }
    if (_schemeName)
    {
        const auto scheme = winrt::to_string(_schemeName.value());
        root[COLORSCHEME_KEY_2.data()] = scheme;
    }
    else
    {
        Json::Value tableArray{};
        for (auto& color : _colorTable)
        {
            auto s = Utils::ColorToHexString(color);
            tableArray.append(winrt::to_string(s));
        }
        root[COLORTABLE_KEY_2.data()] = tableArray;
    }
    root[HISTORYSIZE_KEY_2.data()] = _historySize;
    root[SNAPONINPUT_KEY_2.data()] = _snapOnInput;
    root[CURSORCOLOR_KEY_2.data()] = winrt::to_string(Utils::ColorToHexString(_cursorColor));
    // Only add the cursor height property if we're a legacy-style cursor.
    if (_cursorShape == CursorStyle::Vintage)
    {
        root[CURSORHEIGHT_KEY_2.data()] = _cursorHeight;
    }
    root[CURSORSHAPE_KEY_2.data()] = winrt::to_string(_SerializeCursorStyle(_cursorShape));

    ///// Control Settings /////
    root[COMMANDLINE_KEY_2.data()] = winrt::to_string(_commandline);
    root[FONTFACE_KEY_2.data()] = winrt::to_string(_fontFace);
    root[FONTSIZE_KEY_2.data()] = _fontSize;
    root[ACRYLICTRANSPARENCY_KEY_2.data()] = _acrylicTransparency;
    root[USEACRYLIC_KEY_2.data()] = _useAcrylic;
    root[CLOSEONEXIT_KEY_2.data()] = _closeOnExit;
    root[PADDING_KEY_2.data()] = winrt::to_string(_padding);

    if (_scrollbarState)
    {
        const auto scrollbarState = winrt::to_string(_scrollbarState.value());
        root[SCROLLBARSTATE_KEY_2.data()] = scrollbarState;
    }

    if (_icon)
    {
        const auto icon = winrt::to_string(_icon.value());
        root[ICON_KEY_2.data()] = icon;
    }

    return root;
}

// Method Description:
// - Create a new instance of this class from a serialized JsonObject.
// Arguments:
// - json: an object which should be a serialization of a Profile object.
// Return Value:
// - a new Profile instance created from the values in `json`
Profile Profile::FromJson(Json::Value json)
{
    Profile result{};

    // Profile-specific Settings
    if (auto name{ json[NAME_KEY_2.data()] })
    {
        result._name = GetWstringFromJson(name);
    }
    if (auto guid{ json[GUID_KEY_2.data()] })
    {
        result._guid = Utils::GuidFromString(GetWstringFromJson(guid));
    }

    // Core Settings
    if (auto foreground{ json[FOREGROUND_KEY_2.data()] })
    {
        const auto color = Utils::ColorFromHexString(GetWstringFromJson(foreground));
        result._defaultForeground = color;
    }
    if (auto background{ json[BACKGROUND_KEY_2.data()] })
    {
        const auto color = Utils::ColorFromHexString(GetWstringFromJson(background));
        result._defaultBackground = color;
    }
    if (auto colorScheme{ json[COLORSCHEME_KEY_2.data()] })
    {
        result._schemeName = GetWstringFromJson(colorScheme);
    }
    else
    {
        if (auto colortable{ json[COLORTABLE_KEY_2.data()] })
        {
            int i = 0;
            for (auto tableEntry : colortable)
            {
                if (tableEntry.isString())
                {
                    const auto color = Utils::ColorFromHexString(GetWstringFromJson(tableEntry));
                    result._colorTable[i] = color;
                }
                i++;
            }
        }
    }
    if (auto historySize{ json[HISTORYSIZE_KEY_2.data()] })
    {
        // TODO:MSFT:20642297 - Use a sentinel value (-1) for "Infinite scrollback"
        result._historySize = historySize.asInt();
    }
    if (auto snapOnInput{ json[SNAPONINPUT_KEY_2.data()] })
    {
        result._snapOnInput = snapOnInput.asBool();
    }
    if (auto cursorColor{ json[CURSORCOLOR_KEY_2.data()] })
    {
        const auto color = Utils::ColorFromHexString(GetWstringFromJson(cursorColor));
        result._cursorColor = color;
    }
    if (auto cursorHeight{ json[CURSORHEIGHT_KEY_2.data()] })
    {
        result._cursorHeight = cursorHeight.asUInt();
    }
    if (auto cursorShape{ json[CURSORSHAPE_KEY_2.data()] })
    {
        result._cursorShape = _ParseCursorShape(GetWstringFromJson(cursorShape));
    }

    // Control Settings
    if (auto commandline{ json[COMMANDLINE_KEY_2.data()] })
    {
        result._commandline = GetWstringFromJson(commandline);
    }
    if (auto fontFace{ json[FONTFACE_KEY_2.data()] })
    {
        result._fontFace = GetWstringFromJson(fontFace);
    }
    if (auto fontSize{ json[FONTSIZE_KEY_2.data()] })
    {
        result._fontSize = fontSize.asInt();
    }
    if (auto acrylicTransparency{ json[ACRYLICTRANSPARENCY_KEY_2.data()] })
    {
        result._acrylicTransparency = acrylicTransparency.asFloat();
    }
    if (auto useAcrylic{ json[USEACRYLIC_KEY_2.data()] })
    {
        result._useAcrylic = useAcrylic.asBool();
    }
    if (auto closeOnExit{ json[CLOSEONEXIT_KEY_2.data()] })
    {
        result._closeOnExit = closeOnExit.asBool();
    }
    if (auto padding{ json[PADDING_KEY_2.data()] })
    {
        result._padding = GetWstringFromJson(padding);
    }
    if (auto scrollbarState{ json[SCROLLBARSTATE_KEY_2.data()] })
    {
        result._scrollbarState = GetWstringFromJson(scrollbarState);
    }
    if (auto startingDirectory{ json[STARTINGDIRECTORY_KEY_2.data()] })
    {
        result._startingDirectory = GetWstringFromJson(startingDirectory);
    }
    if (auto icon{ json[ICON_KEY_2.data()] })
    {
        result._icon = GetWstringFromJson(icon);
    }

    return result;
}

void Profile::SetFontFace(std::wstring fontFace) noexcept
{
    _fontFace = fontFace;
}

void Profile::SetColorScheme(std::optional<std::wstring> schemeName) noexcept
{
    _schemeName = schemeName;
}

void Profile::SetAcrylicOpacity(double opacity) noexcept
{
    _acrylicTransparency = opacity;
}

void Profile::SetCommandline(std::wstring cmdline) noexcept
{
    _commandline = cmdline;
}

void Profile::SetStartingDirectory(std::wstring startingDirectory) noexcept
{
    _startingDirectory = startingDirectory;
}

void Profile::SetName(std::wstring name) noexcept
{
    _name = name;
}

void Profile::SetUseAcrylic(bool useAcrylic) noexcept
{
    _useAcrylic = useAcrylic;
}

void Profile::SetDefaultForeground(COLORREF defaultForeground) noexcept
{
    _defaultForeground = defaultForeground;
}

void Profile::SetDefaultBackground(COLORREF defaultBackground) noexcept
{
    _defaultBackground = defaultBackground;
}

bool Profile::HasIcon() const noexcept
{
    return _icon.has_value();
}

// Method Description:
// - Sets this profile's icon path.
// Arguments:
// - path: the path
void Profile::SetIconPath(std::wstring_view path) noexcept
{
    _icon.emplace(path);
}

// Method Description:
// - Returns this profile's icon path, if one is set. Otherwise returns the empty string.
// Return Value:
// - this profile's icon path, if one is set. Otherwise returns the empty string.
std::wstring_view Profile::GetIconPath() const noexcept
{
    return HasIcon() ?
           std::wstring_view{ _icon.value().c_str(), _icon.value().size() } :
           std::wstring_view{ L"", 0 };
}

// Method Description:
// - Returns the name of this profile.
// Arguments:
// - <none>
// Return Value:
// - the name of this profile
std::wstring_view Profile::GetName() const noexcept
{
    return _name;
}

bool Profile::GetCloseOnExit() const noexcept
{
    return _closeOnExit;
}

// Method Description:
// - Helper function for expanding any environment variables in a user-supplied starting directory and validating the resulting path
// Arguments:
// - The value from the profiles.json file
// Return Value:
// - The directory string with any environment variables expanded. If the resulting path is invalid,
// - the function returns an evaluated version of %userprofile% to avoid blocking the session from starting.
std::wstring Profile::EvaluateStartingDirectory(const std::wstring& directory)
{
    // First expand path
    DWORD numCharsInput = ExpandEnvironmentStrings(directory.c_str(), nullptr, 0);
    std::unique_ptr<wchar_t[]> evaluatedPath = std::make_unique<wchar_t[]>(numCharsInput);
    THROW_LAST_ERROR_IF(0 == ExpandEnvironmentStrings(directory.c_str(), evaluatedPath.get(), numCharsInput));

    // Validate that the resulting path is legitimate
    const DWORD dwFileAttributes = GetFileAttributes(evaluatedPath.get());
    if ((dwFileAttributes != INVALID_FILE_ATTRIBUTES) && (WI_IsFlagSet(dwFileAttributes, FILE_ATTRIBUTE_DIRECTORY)))
    {
        return std::wstring(evaluatedPath.get(), numCharsInput);
    }
    else
    {
        // In the event where the user supplied a path that can't be resolved, use a reasonable default (in this case, %userprofile%)
        const DWORD numCharsDefault = ExpandEnvironmentStrings(DEFAULT_STARTING_DIRECTORY.c_str(), nullptr, 0);
        std::unique_ptr<wchar_t[]> defaultPath = std::make_unique<wchar_t[]>(numCharsDefault);
        THROW_LAST_ERROR_IF(0 == ExpandEnvironmentStrings(DEFAULT_STARTING_DIRECTORY.c_str(), defaultPath.get(), numCharsDefault));

        return std::wstring(defaultPath.get(), numCharsDefault);
    }
}

// Method Description:
// - Helper function for converting a user-specified scrollbar state to its corresponding enum
// Arguments:
// - The value from the profiles.json file
// Return Value:
// - The corresponding enum value which maps to the string provided by the user
ScrollbarState Profile::ParseScrollbarState(const std::wstring& scrollbarState)
{
    if (scrollbarState == ALWAYS_VISIBLE)
    {
        return ScrollbarState::Visible;
    }
    else if (scrollbarState == ALWAYS_HIDE)
    {
        return ScrollbarState::Hidden;
    }
    else
    {
        // default behavior for invalid data
        return ScrollbarState::Visible;
    }
}

// Method Description:
// - Helper function for converting a user-specified cursor style corresponding
//   CursorStyle enum value
// Arguments:
// - cursorShapeString: The string value from the settings file to parse
// Return Value:
// - The corresponding enum value which maps to the string provided by the user
CursorStyle Profile::_ParseCursorShape(const std::wstring& cursorShapeString)
{
    if (cursorShapeString == CURSORSHAPE_VINTAGE)
    {
        return CursorStyle::Vintage;
    }
    else if (cursorShapeString == CURSORSHAPE_BAR)
    {
        return CursorStyle::Bar;
    }
    else if (cursorShapeString == CURSORSHAPE_UNDERSCORE)
    {
        return CursorStyle::Underscore;
    }
    else if (cursorShapeString == CURSORSHAPE_FILLEDBOX)
    {
        return CursorStyle::FilledBox;
    }
    else if (cursorShapeString == CURSORSHAPE_EMPTYBOX)
    {
        return CursorStyle::EmptyBox;
    }
    // default behavior for invalid data
    return CursorStyle::Bar;
}

// Method Description:
// - Helper function for converting a CursorStyle to its corresponding string
//   value.
// Arguments:
// - cursorShape: The enum value to convert to a string.
// Return Value:
// - The string value for the given CursorStyle
std::wstring_view Profile::_SerializeCursorStyle(const CursorStyle cursorShape)
{
    switch (cursorShape)
    {
        case CursorStyle::Underscore:
            return CURSORSHAPE_UNDERSCORE;
        case CursorStyle::FilledBox:
            return CURSORSHAPE_FILLEDBOX;
        case CursorStyle::EmptyBox:
            return CURSORSHAPE_EMPTYBOX;
        case CursorStyle::Vintage:
            return CURSORSHAPE_VINTAGE;
        default:
        case CursorStyle::Bar:
            return CURSORSHAPE_BAR;
    }
}
<|MERGE_RESOLUTION|>--- conflicted
+++ resolved
@@ -1,595 +1,568 @@
-// Copyright (c) Microsoft Corporation.
-// Licensed under the MIT license.
-
-#include "pch.h"
-#include "Profile.h"
-#include "Utils.h"
-#include "../../types/inc/Utils.hpp"
-#include <DefaultSettings.h>
-
-using namespace TerminalApp;
-using namespace winrt::Microsoft::Terminal::Settings;
-using namespace winrt::TerminalApp;
-using namespace winrt::Windows::Data::Json;
-using namespace ::Microsoft::Console;
-
-<<<<<<< HEAD
-static constexpr std::string_view NAME_KEY_2{ "name" };
-static constexpr std::string_view GUID_KEY_2{ "guid" };
-static constexpr std::string_view COLORSCHEME_KEY_2{ "colorscheme" };
-
-static constexpr std::string_view FOREGROUND_KEY_2{ "foreground" };
-static constexpr std::string_view BACKGROUND_KEY_2{ "background" };
-static constexpr std::string_view COLORTABLE_KEY_2{ "colorTable" };
-static constexpr std::string_view HISTORYSIZE_KEY_2{ "historySize" };
-static constexpr std::string_view SNAPONINPUT_KEY_2{ "snapOnInput" };
-static constexpr std::string_view CURSORCOLOR_KEY_2{ "cursorColor" };
-static constexpr std::string_view CURSORSHAPE_KEY_2{ "cursorShape" };
-static constexpr std::string_view CURSORHEIGHT_KEY_2{ "cursorHeight" };
-
-static constexpr std::string_view COMMANDLINE_KEY_2{ "commandline" };
-static constexpr std::string_view FONTFACE_KEY_2{ "fontFace" };
-static constexpr std::string_view FONTSIZE_KEY_2{ "fontSize" };
-static constexpr std::string_view ACRYLICTRANSPARENCY_KEY_2{ "acrylicOpacity" };
-static constexpr std::string_view USEACRYLIC_KEY_2{ "useAcrylic" };
-static constexpr std::string_view SCROLLBARSTATE_KEY_2{ "scrollbarState" };
-static constexpr std::string_view CLOSEONEXIT_KEY_2{ "closeOnExit" };
-static constexpr std::string_view PADDING_KEY_2{ "padding" };
-static constexpr std::string_view STARTINGDIRECTORY_KEY_2{ "startingDirectory" };
-static constexpr std::string_view ICON_KEY_2{ "icon" };
-=======
-
-static constexpr std::wstring_view NAME_KEY{ L"name" };
-static constexpr std::wstring_view GUID_KEY{ L"guid" };
-static constexpr std::wstring_view COLORSCHEME_KEY{ L"colorscheme" };
-
-static constexpr std::wstring_view FOREGROUND_KEY{ L"foreground" };
-static constexpr std::wstring_view BACKGROUND_KEY{ L"background" };
-static constexpr std::wstring_view COLORTABLE_KEY{ L"colorTable" };
-static constexpr std::wstring_view HISTORYSIZE_KEY{ L"historySize" };
-static constexpr std::wstring_view SNAPONINPUT_KEY{ L"snapOnInput" };
-static constexpr std::wstring_view CURSORCOLOR_KEY{ L"cursorColor" };
-static constexpr std::wstring_view CURSORSHAPE_KEY{ L"cursorShape" };
-static constexpr std::wstring_view CURSORHEIGHT_KEY{ L"cursorHeight" };
-
-static constexpr std::wstring_view COMMANDLINE_KEY{ L"commandline" };
-static constexpr std::wstring_view FONTFACE_KEY{ L"fontFace" };
-static constexpr std::wstring_view FONTSIZE_KEY{ L"fontSize" };
-static constexpr std::wstring_view ACRYLICTRANSPARENCY_KEY{ L"acrylicOpacity" };
-static constexpr std::wstring_view USEACRYLIC_KEY{ L"useAcrylic" };
-static constexpr std::wstring_view SCROLLBARSTATE_KEY{ L"scrollbarState" };
-static constexpr std::wstring_view CLOSEONEXIT_KEY{ L"closeOnExit" };
-static constexpr std::wstring_view PADDING_KEY{ L"padding" };
-static constexpr std::wstring_view STARTINGDIRECTORY_KEY{ L"startingDirectory" };
-static constexpr std::wstring_view ICON_KEY{ L"icon" };
->>>>>>> 2fdcb679
-
-// Possible values for Scrollbar state
-static constexpr std::wstring_view ALWAYS_VISIBLE{ L"visible" };
-static constexpr std::wstring_view ALWAYS_HIDE{ L"hidden" };
-
-// Possible values for Cursor Shape
-static constexpr std::wstring_view CURSORSHAPE_VINTAGE{ L"vintage" };
-static constexpr std::wstring_view CURSORSHAPE_BAR{ L"bar" };
-static constexpr std::wstring_view CURSORSHAPE_UNDERSCORE{ L"underscore" };
-static constexpr std::wstring_view CURSORSHAPE_FILLEDBOX{ L"filledBox" };
-static constexpr std::wstring_view CURSORSHAPE_EMPTYBOX{ L"emptyBox" };
-
-Profile::Profile() :
-    Profile(Utils::CreateGuid())
-{
-}
-
-Profile::Profile(const winrt::guid& guid):
-    _guid(guid),
-    _name{ L"Default" },
-    _schemeName{},
-
-    _defaultForeground{  },
-    _defaultBackground{  },
-    _colorTable{},
-    _historySize{ DEFAULT_HISTORY_SIZE },
-    _snapOnInput{ true },
-    _cursorColor{ DEFAULT_CURSOR_COLOR },
-    _cursorShape{ CursorStyle::Bar },
-    _cursorHeight{ DEFAULT_CURSOR_HEIGHT },
-
-    _commandline{ L"cmd.exe" },
-    _startingDirectory{  },
-    _fontFace{ DEFAULT_FONT_FACE },
-    _fontSize{ DEFAULT_FONT_SIZE },
-    _acrylicTransparency{ 0.5 },
-    _useAcrylic{ false },
-    _scrollbarState{ },
-    _closeOnExit{ true },
-    _padding{ DEFAULT_PADDING },
-    _icon{ }
-{
-}
-
-Profile::~Profile()
-{
-
-}
-
-GUID Profile::GetGuid() const noexcept
-{
-    return _guid;
-}
-
-// Function Description:
-// - Searches a list of color schemes to find one matching the given name. Will
-//return the first match in the list, if the list has multiple schemes with the same name.
-// Arguments:
-// - schemes: a list of schemes to search
-// - schemeName: the name of the sceme to look for
-// Return Value:
-// - a non-ownership pointer to the matching scheme if we found one, else nullptr
-const ColorScheme* _FindScheme(const std::vector<ColorScheme>& schemes,
-                               const std::wstring& schemeName)
-{
-    for (auto& scheme : schemes)
-    {
-        if (scheme.GetName() == schemeName)
-        {
-            return &scheme;
-        }
-    }
-    return nullptr;
-}
-
-// Method Description:
-// - Create a TerminalSettings from this object. Apply our settings, as well as
-//      any colors from our colorscheme, if we have one.
-// Arguments:
-// - schemes: a list of schemes to look for our color scheme in, if we have one.
-// Return Value:
-// - a new TerminalSettings object with our settings in it.
-TerminalSettings Profile::CreateTerminalSettings(const std::vector<ColorScheme>& schemes) const
-{
-    TerminalSettings terminalSettings{};
-
-    // Fill in the Terminal Setting's CoreSettings from the profile
-    for (int i = 0; i < _colorTable.size(); i++)
-    {
-        terminalSettings.SetColorTableEntry(i, _colorTable[i]);
-    }
-    terminalSettings.HistorySize(_historySize);
-    terminalSettings.SnapOnInput(_snapOnInput);
-    terminalSettings.CursorColor(_cursorColor);
-    terminalSettings.CursorHeight(_cursorHeight);
-    terminalSettings.CursorShape(_cursorShape);
-
-    // Fill in the remaining properties from the profile
-    terminalSettings.UseAcrylic(_useAcrylic);
-    terminalSettings.CloseOnExit(_closeOnExit);
-    terminalSettings.TintOpacity(_acrylicTransparency);
-
-    terminalSettings.FontFace(_fontFace);
-    terminalSettings.FontSize(_fontSize);
-    terminalSettings.Padding(_padding);
-
-    terminalSettings.Commandline(winrt::to_hstring(_commandline.c_str()));
-
-    if (_startingDirectory)
-    {
-        const auto evaluatedDirectory = Profile::EvaluateStartingDirectory(_startingDirectory.value());
-        terminalSettings.StartingDirectory(winrt::to_hstring(evaluatedDirectory.c_str()));
-    }
-
-    if (_schemeName)
-    {
-        const ColorScheme* const matchingScheme = _FindScheme(schemes, _schemeName.value());
-        if (matchingScheme)
-        {
-            matchingScheme->ApplyScheme(terminalSettings);
-        }
-    }
-    if (_defaultForeground)
-    {
-        terminalSettings.DefaultForeground(_defaultForeground.value());
-    }
-    if (_defaultBackground)
-    {
-        terminalSettings.DefaultBackground(_defaultBackground.value());
-    }
-
-    if (_scrollbarState)
-    {
-        ScrollbarState result = ParseScrollbarState(_scrollbarState.value());
-        terminalSettings.ScrollState(result);
-    }
-
-    return terminalSettings;
-}
-
-// Method Description:
-// - Serialize this object to a JsonObject.
-// Arguments:
-// - <none>
-// Return Value:
-// - a JsonObject which is an equivalent serialization of this object.
-Json::Value Profile::ToJson() const
-{
-    Json::Value root;
-
-    ///// Profile-specific settings /////
-    root[GUID_KEY_2.data()] = winrt::to_string(Utils::GuidToString(_guid));
-    root[NAME_KEY_2.data()] = winrt::to_string(_name);
-
-    ///// Core Settings /////
-    if (_defaultForeground)
-    {
-        const auto defaultForeground = winrt::to_string(Utils::ColorToHexString(_defaultForeground.value()));
-        root[FOREGROUND_KEY_2.data()] = defaultForeground;
-    }
-    if (_defaultBackground)
-    {
-        const auto defaultBackground = winrt::to_string(Utils::ColorToHexString(_defaultBackground.value()));
-        root[BACKGROUND_KEY_2.data()] = defaultBackground;
-    }
-    if (_schemeName)
-    {
-        const auto scheme = winrt::to_string(_schemeName.value());
-        root[COLORSCHEME_KEY_2.data()] = scheme;
-    }
-    else
-    {
-        Json::Value tableArray{};
-        for (auto& color : _colorTable)
-        {
-            auto s = Utils::ColorToHexString(color);
-            tableArray.append(winrt::to_string(s));
-        }
-        root[COLORTABLE_KEY_2.data()] = tableArray;
-    }
-    root[HISTORYSIZE_KEY_2.data()] = _historySize;
-    root[SNAPONINPUT_KEY_2.data()] = _snapOnInput;
-    root[CURSORCOLOR_KEY_2.data()] = winrt::to_string(Utils::ColorToHexString(_cursorColor));
-    // Only add the cursor height property if we're a legacy-style cursor.
-    if (_cursorShape == CursorStyle::Vintage)
-    {
-        root[CURSORHEIGHT_KEY_2.data()] = _cursorHeight;
-    }
-    root[CURSORSHAPE_KEY_2.data()] = winrt::to_string(_SerializeCursorStyle(_cursorShape));
-
-    ///// Control Settings /////
-    root[COMMANDLINE_KEY_2.data()] = winrt::to_string(_commandline);
-    root[FONTFACE_KEY_2.data()] = winrt::to_string(_fontFace);
-    root[FONTSIZE_KEY_2.data()] = _fontSize;
-    root[ACRYLICTRANSPARENCY_KEY_2.data()] = _acrylicTransparency;
-    root[USEACRYLIC_KEY_2.data()] = _useAcrylic;
-    root[CLOSEONEXIT_KEY_2.data()] = _closeOnExit;
-    root[PADDING_KEY_2.data()] = winrt::to_string(_padding);
-
-    if (_scrollbarState)
-    {
-        const auto scrollbarState = winrt::to_string(_scrollbarState.value());
-        root[SCROLLBARSTATE_KEY_2.data()] = scrollbarState;
-    }
-
-    if (_icon)
-    {
-        const auto icon = winrt::to_string(_icon.value());
-        root[ICON_KEY_2.data()] = icon;
-    }
-
-    return root;
-}
-
-// Method Description:
-// - Create a new instance of this class from a serialized JsonObject.
-// Arguments:
-// - json: an object which should be a serialization of a Profile object.
-// Return Value:
-// - a new Profile instance created from the values in `json`
-Profile Profile::FromJson(Json::Value json)
-{
-    Profile result{};
-
-    // Profile-specific Settings
-    if (auto name{ json[NAME_KEY_2.data()] })
-    {
-        result._name = GetWstringFromJson(name);
-    }
-    if (auto guid{ json[GUID_KEY_2.data()] })
-    {
-        result._guid = Utils::GuidFromString(GetWstringFromJson(guid));
-    }
-
-    // Core Settings
-    if (auto foreground{ json[FOREGROUND_KEY_2.data()] })
-    {
-        const auto color = Utils::ColorFromHexString(GetWstringFromJson(foreground));
-        result._defaultForeground = color;
-    }
-    if (auto background{ json[BACKGROUND_KEY_2.data()] })
-    {
-        const auto color = Utils::ColorFromHexString(GetWstringFromJson(background));
-        result._defaultBackground = color;
-    }
-    if (auto colorScheme{ json[COLORSCHEME_KEY_2.data()] })
-    {
-        result._schemeName = GetWstringFromJson(colorScheme);
-    }
-    else
-    {
-        if (auto colortable{ json[COLORTABLE_KEY_2.data()] })
-        {
-            int i = 0;
-            for (auto tableEntry : colortable)
-            {
-                if (tableEntry.isString())
-                {
-                    const auto color = Utils::ColorFromHexString(GetWstringFromJson(tableEntry));
-                    result._colorTable[i] = color;
-                }
-                i++;
-            }
-        }
-    }
-    if (auto historySize{ json[HISTORYSIZE_KEY_2.data()] })
-    {
-        // TODO:MSFT:20642297 - Use a sentinel value (-1) for "Infinite scrollback"
-        result._historySize = historySize.asInt();
-    }
-    if (auto snapOnInput{ json[SNAPONINPUT_KEY_2.data()] })
-    {
-        result._snapOnInput = snapOnInput.asBool();
-    }
-    if (auto cursorColor{ json[CURSORCOLOR_KEY_2.data()] })
-    {
-        const auto color = Utils::ColorFromHexString(GetWstringFromJson(cursorColor));
-        result._cursorColor = color;
-    }
-    if (auto cursorHeight{ json[CURSORHEIGHT_KEY_2.data()] })
-    {
-        result._cursorHeight = cursorHeight.asUInt();
-    }
-    if (auto cursorShape{ json[CURSORSHAPE_KEY_2.data()] })
-    {
-        result._cursorShape = _ParseCursorShape(GetWstringFromJson(cursorShape));
-    }
-
-    // Control Settings
-    if (auto commandline{ json[COMMANDLINE_KEY_2.data()] })
-    {
-        result._commandline = GetWstringFromJson(commandline);
-    }
-    if (auto fontFace{ json[FONTFACE_KEY_2.data()] })
-    {
-        result._fontFace = GetWstringFromJson(fontFace);
-    }
-    if (auto fontSize{ json[FONTSIZE_KEY_2.data()] })
-    {
-        result._fontSize = fontSize.asInt();
-    }
-    if (auto acrylicTransparency{ json[ACRYLICTRANSPARENCY_KEY_2.data()] })
-    {
-        result._acrylicTransparency = acrylicTransparency.asFloat();
-    }
-    if (auto useAcrylic{ json[USEACRYLIC_KEY_2.data()] })
-    {
-        result._useAcrylic = useAcrylic.asBool();
-    }
-    if (auto closeOnExit{ json[CLOSEONEXIT_KEY_2.data()] })
-    {
-        result._closeOnExit = closeOnExit.asBool();
-    }
-    if (auto padding{ json[PADDING_KEY_2.data()] })
-    {
-        result._padding = GetWstringFromJson(padding);
-    }
-    if (auto scrollbarState{ json[SCROLLBARSTATE_KEY_2.data()] })
-    {
-        result._scrollbarState = GetWstringFromJson(scrollbarState);
-    }
-    if (auto startingDirectory{ json[STARTINGDIRECTORY_KEY_2.data()] })
-    {
-        result._startingDirectory = GetWstringFromJson(startingDirectory);
-    }
-    if (auto icon{ json[ICON_KEY_2.data()] })
-    {
-        result._icon = GetWstringFromJson(icon);
-    }
-
-    return result;
-}
-
-void Profile::SetFontFace(std::wstring fontFace) noexcept
-{
-    _fontFace = fontFace;
-}
-
-void Profile::SetColorScheme(std::optional<std::wstring> schemeName) noexcept
-{
-    _schemeName = schemeName;
-}
-
-void Profile::SetAcrylicOpacity(double opacity) noexcept
-{
-    _acrylicTransparency = opacity;
-}
-
-void Profile::SetCommandline(std::wstring cmdline) noexcept
-{
-    _commandline = cmdline;
-}
-
-void Profile::SetStartingDirectory(std::wstring startingDirectory) noexcept
-{
-    _startingDirectory = startingDirectory;
-}
-
-void Profile::SetName(std::wstring name) noexcept
-{
-    _name = name;
-}
-
-void Profile::SetUseAcrylic(bool useAcrylic) noexcept
-{
-    _useAcrylic = useAcrylic;
-}
-
-void Profile::SetDefaultForeground(COLORREF defaultForeground) noexcept
-{
-    _defaultForeground = defaultForeground;
-}
-
-void Profile::SetDefaultBackground(COLORREF defaultBackground) noexcept
-{
-    _defaultBackground = defaultBackground;
-}
-
-bool Profile::HasIcon() const noexcept
-{
-    return _icon.has_value();
-}
-
-// Method Description:
-// - Sets this profile's icon path.
-// Arguments:
-// - path: the path
-void Profile::SetIconPath(std::wstring_view path) noexcept
-{
-    _icon.emplace(path);
-}
-
-// Method Description:
-// - Returns this profile's icon path, if one is set. Otherwise returns the empty string.
-// Return Value:
-// - this profile's icon path, if one is set. Otherwise returns the empty string.
-std::wstring_view Profile::GetIconPath() const noexcept
-{
-    return HasIcon() ?
-           std::wstring_view{ _icon.value().c_str(), _icon.value().size() } :
-           std::wstring_view{ L"", 0 };
-}
-
-// Method Description:
-// - Returns the name of this profile.
-// Arguments:
-// - <none>
-// Return Value:
-// - the name of this profile
-std::wstring_view Profile::GetName() const noexcept
-{
-    return _name;
-}
-
-bool Profile::GetCloseOnExit() const noexcept
-{
-    return _closeOnExit;
-}
-
-// Method Description:
-// - Helper function for expanding any environment variables in a user-supplied starting directory and validating the resulting path
-// Arguments:
-// - The value from the profiles.json file
-// Return Value:
-// - The directory string with any environment variables expanded. If the resulting path is invalid,
-// - the function returns an evaluated version of %userprofile% to avoid blocking the session from starting.
-std::wstring Profile::EvaluateStartingDirectory(const std::wstring& directory)
-{
-    // First expand path
-    DWORD numCharsInput = ExpandEnvironmentStrings(directory.c_str(), nullptr, 0);
-    std::unique_ptr<wchar_t[]> evaluatedPath = std::make_unique<wchar_t[]>(numCharsInput);
-    THROW_LAST_ERROR_IF(0 == ExpandEnvironmentStrings(directory.c_str(), evaluatedPath.get(), numCharsInput));
-
-    // Validate that the resulting path is legitimate
-    const DWORD dwFileAttributes = GetFileAttributes(evaluatedPath.get());
-    if ((dwFileAttributes != INVALID_FILE_ATTRIBUTES) && (WI_IsFlagSet(dwFileAttributes, FILE_ATTRIBUTE_DIRECTORY)))
-    {
-        return std::wstring(evaluatedPath.get(), numCharsInput);
-    }
-    else
-    {
-        // In the event where the user supplied a path that can't be resolved, use a reasonable default (in this case, %userprofile%)
-        const DWORD numCharsDefault = ExpandEnvironmentStrings(DEFAULT_STARTING_DIRECTORY.c_str(), nullptr, 0);
-        std::unique_ptr<wchar_t[]> defaultPath = std::make_unique<wchar_t[]>(numCharsDefault);
-        THROW_LAST_ERROR_IF(0 == ExpandEnvironmentStrings(DEFAULT_STARTING_DIRECTORY.c_str(), defaultPath.get(), numCharsDefault));
-
-        return std::wstring(defaultPath.get(), numCharsDefault);
-    }
-}
-
-// Method Description:
-// - Helper function for converting a user-specified scrollbar state to its corresponding enum
-// Arguments:
-// - The value from the profiles.json file
-// Return Value:
-// - The corresponding enum value which maps to the string provided by the user
-ScrollbarState Profile::ParseScrollbarState(const std::wstring& scrollbarState)
-{
-    if (scrollbarState == ALWAYS_VISIBLE)
-    {
-        return ScrollbarState::Visible;
-    }
-    else if (scrollbarState == ALWAYS_HIDE)
-    {
-        return ScrollbarState::Hidden;
-    }
-    else
-    {
-        // default behavior for invalid data
-        return ScrollbarState::Visible;
-    }
-}
-
-// Method Description:
-// - Helper function for converting a user-specified cursor style corresponding
-//   CursorStyle enum value
-// Arguments:
-// - cursorShapeString: The string value from the settings file to parse
-// Return Value:
-// - The corresponding enum value which maps to the string provided by the user
-CursorStyle Profile::_ParseCursorShape(const std::wstring& cursorShapeString)
-{
-    if (cursorShapeString == CURSORSHAPE_VINTAGE)
-    {
-        return CursorStyle::Vintage;
-    }
-    else if (cursorShapeString == CURSORSHAPE_BAR)
-    {
-        return CursorStyle::Bar;
-    }
-    else if (cursorShapeString == CURSORSHAPE_UNDERSCORE)
-    {
-        return CursorStyle::Underscore;
-    }
-    else if (cursorShapeString == CURSORSHAPE_FILLEDBOX)
-    {
-        return CursorStyle::FilledBox;
-    }
-    else if (cursorShapeString == CURSORSHAPE_EMPTYBOX)
-    {
-        return CursorStyle::EmptyBox;
-    }
-    // default behavior for invalid data
-    return CursorStyle::Bar;
-}
-
-// Method Description:
-// - Helper function for converting a CursorStyle to its corresponding string
-//   value.
-// Arguments:
-// - cursorShape: The enum value to convert to a string.
-// Return Value:
-// - The string value for the given CursorStyle
-std::wstring_view Profile::_SerializeCursorStyle(const CursorStyle cursorShape)
-{
-    switch (cursorShape)
-    {
-        case CursorStyle::Underscore:
-            return CURSORSHAPE_UNDERSCORE;
-        case CursorStyle::FilledBox:
-            return CURSORSHAPE_FILLEDBOX;
-        case CursorStyle::EmptyBox:
-            return CURSORSHAPE_EMPTYBOX;
-        case CursorStyle::Vintage:
-            return CURSORSHAPE_VINTAGE;
-        default:
-        case CursorStyle::Bar:
-            return CURSORSHAPE_BAR;
-    }
-}
+// Copyright (c) Microsoft Corporation.
+// Licensed under the MIT license.
+
+#include "pch.h"
+#include "Profile.h"
+#include "Utils.h"
+#include "../../types/inc/Utils.hpp"
+#include <DefaultSettings.h>
+
+using namespace TerminalApp;
+using namespace winrt::Microsoft::Terminal::Settings;
+using namespace winrt::TerminalApp;
+using namespace winrt::Windows::Data::Json;
+using namespace ::Microsoft::Console;
+
+static constexpr std::string_view NAME_KEY_2{ "name" };
+static constexpr std::string_view GUID_KEY_2{ "guid" };
+static constexpr std::string_view COLORSCHEME_KEY_2{ "colorscheme" };
+
+static constexpr std::string_view FOREGROUND_KEY_2{ "foreground" };
+static constexpr std::string_view BACKGROUND_KEY_2{ "background" };
+static constexpr std::string_view COLORTABLE_KEY_2{ "colorTable" };
+static constexpr std::string_view HISTORYSIZE_KEY_2{ "historySize" };
+static constexpr std::string_view SNAPONINPUT_KEY_2{ "snapOnInput" };
+static constexpr std::string_view CURSORCOLOR_KEY_2{ "cursorColor" };
+static constexpr std::string_view CURSORSHAPE_KEY_2{ "cursorShape" };
+static constexpr std::string_view CURSORHEIGHT_KEY_2{ "cursorHeight" };
+
+static constexpr std::string_view COMMANDLINE_KEY_2{ "commandline" };
+static constexpr std::string_view FONTFACE_KEY_2{ "fontFace" };
+static constexpr std::string_view FONTSIZE_KEY_2{ "fontSize" };
+static constexpr std::string_view ACRYLICTRANSPARENCY_KEY_2{ "acrylicOpacity" };
+static constexpr std::string_view USEACRYLIC_KEY_2{ "useAcrylic" };
+static constexpr std::string_view SCROLLBARSTATE_KEY_2{ "scrollbarState" };
+static constexpr std::string_view CLOSEONEXIT_KEY_2{ "closeOnExit" };
+static constexpr std::string_view PADDING_KEY_2{ "padding" };
+static constexpr std::string_view STARTINGDIRECTORY_KEY_2{ "startingDirectory" };
+static constexpr std::string_view ICON_KEY_2{ "icon" };
+
+// Possible values for Scrollbar state
+static constexpr std::wstring_view ALWAYS_VISIBLE{ L"visible" };
+static constexpr std::wstring_view ALWAYS_HIDE{ L"hidden" };
+
+// Possible values for Cursor Shape
+static constexpr std::wstring_view CURSORSHAPE_VINTAGE{ L"vintage" };
+static constexpr std::wstring_view CURSORSHAPE_BAR{ L"bar" };
+static constexpr std::wstring_view CURSORSHAPE_UNDERSCORE{ L"underscore" };
+static constexpr std::wstring_view CURSORSHAPE_FILLEDBOX{ L"filledBox" };
+static constexpr std::wstring_view CURSORSHAPE_EMPTYBOX{ L"emptyBox" };
+
+Profile::Profile() :
+    Profile(Utils::CreateGuid())
+{
+}
+
+Profile::Profile(const winrt::guid& guid):
+    _guid(guid),
+    _name{ L"Default" },
+    _schemeName{},
+
+    _defaultForeground{  },
+    _defaultBackground{  },
+    _colorTable{},
+    _historySize{ DEFAULT_HISTORY_SIZE },
+    _snapOnInput{ true },
+    _cursorColor{ DEFAULT_CURSOR_COLOR },
+    _cursorShape{ CursorStyle::Bar },
+    _cursorHeight{ DEFAULT_CURSOR_HEIGHT },
+
+    _commandline{ L"cmd.exe" },
+    _startingDirectory{  },
+    _fontFace{ DEFAULT_FONT_FACE },
+    _fontSize{ DEFAULT_FONT_SIZE },
+    _acrylicTransparency{ 0.5 },
+    _useAcrylic{ false },
+    _scrollbarState{ },
+    _closeOnExit{ true },
+    _padding{ DEFAULT_PADDING },
+    _icon{ }
+{
+}
+
+Profile::~Profile()
+{
+
+}
+
+GUID Profile::GetGuid() const noexcept
+{
+    return _guid;
+}
+
+// Function Description:
+// - Searches a list of color schemes to find one matching the given name. Will
+//return the first match in the list, if the list has multiple schemes with the same name.
+// Arguments:
+// - schemes: a list of schemes to search
+// - schemeName: the name of the sceme to look for
+// Return Value:
+// - a non-ownership pointer to the matching scheme if we found one, else nullptr
+const ColorScheme* _FindScheme(const std::vector<ColorScheme>& schemes,
+                               const std::wstring& schemeName)
+{
+    for (auto& scheme : schemes)
+    {
+        if (scheme.GetName() == schemeName)
+        {
+            return &scheme;
+        }
+    }
+    return nullptr;
+}
+
+// Method Description:
+// - Create a TerminalSettings from this object. Apply our settings, as well as
+//      any colors from our colorscheme, if we have one.
+// Arguments:
+// - schemes: a list of schemes to look for our color scheme in, if we have one.
+// Return Value:
+// - a new TerminalSettings object with our settings in it.
+TerminalSettings Profile::CreateTerminalSettings(const std::vector<ColorScheme>& schemes) const
+{
+    TerminalSettings terminalSettings{};
+
+    // Fill in the Terminal Setting's CoreSettings from the profile
+    for (int i = 0; i < _colorTable.size(); i++)
+    {
+        terminalSettings.SetColorTableEntry(i, _colorTable[i]);
+    }
+    terminalSettings.HistorySize(_historySize);
+    terminalSettings.SnapOnInput(_snapOnInput);
+    terminalSettings.CursorColor(_cursorColor);
+    terminalSettings.CursorHeight(_cursorHeight);
+    terminalSettings.CursorShape(_cursorShape);
+
+    // Fill in the remaining properties from the profile
+    terminalSettings.UseAcrylic(_useAcrylic);
+    terminalSettings.CloseOnExit(_closeOnExit);
+    terminalSettings.TintOpacity(_acrylicTransparency);
+
+    terminalSettings.FontFace(_fontFace);
+    terminalSettings.FontSize(_fontSize);
+    terminalSettings.Padding(_padding);
+
+    terminalSettings.Commandline(winrt::to_hstring(_commandline.c_str()));
+
+    if (_startingDirectory)
+    {
+        const auto evaluatedDirectory = Profile::EvaluateStartingDirectory(_startingDirectory.value());
+        terminalSettings.StartingDirectory(winrt::to_hstring(evaluatedDirectory.c_str()));
+    }
+
+    if (_schemeName)
+    {
+        const ColorScheme* const matchingScheme = _FindScheme(schemes, _schemeName.value());
+        if (matchingScheme)
+        {
+            matchingScheme->ApplyScheme(terminalSettings);
+        }
+    }
+    if (_defaultForeground)
+    {
+        terminalSettings.DefaultForeground(_defaultForeground.value());
+    }
+    if (_defaultBackground)
+    {
+        terminalSettings.DefaultBackground(_defaultBackground.value());
+    }
+
+    if (_scrollbarState)
+    {
+        ScrollbarState result = ParseScrollbarState(_scrollbarState.value());
+        terminalSettings.ScrollState(result);
+    }
+
+    return terminalSettings;
+}
+
+// Method Description:
+// - Serialize this object to a JsonObject.
+// Arguments:
+// - <none>
+// Return Value:
+// - a JsonObject which is an equivalent serialization of this object.
+Json::Value Profile::ToJson() const
+{
+    Json::Value root;
+
+    ///// Profile-specific settings /////
+    root[GUID_KEY_2.data()] = winrt::to_string(Utils::GuidToString(_guid));
+    root[NAME_KEY_2.data()] = winrt::to_string(_name);
+
+    ///// Core Settings /////
+    if (_defaultForeground)
+    {
+        const auto defaultForeground = winrt::to_string(Utils::ColorToHexString(_defaultForeground.value()));
+        root[FOREGROUND_KEY_2.data()] = defaultForeground;
+    }
+    if (_defaultBackground)
+    {
+        const auto defaultBackground = winrt::to_string(Utils::ColorToHexString(_defaultBackground.value()));
+        root[BACKGROUND_KEY_2.data()] = defaultBackground;
+    }
+    if (_schemeName)
+    {
+        const auto scheme = winrt::to_string(_schemeName.value());
+        root[COLORSCHEME_KEY_2.data()] = scheme;
+    }
+    else
+    {
+        Json::Value tableArray{};
+        for (auto& color : _colorTable)
+        {
+            auto s = Utils::ColorToHexString(color);
+            tableArray.append(winrt::to_string(s));
+        }
+        root[COLORTABLE_KEY_2.data()] = tableArray;
+    }
+    root[HISTORYSIZE_KEY_2.data()] = _historySize;
+    root[SNAPONINPUT_KEY_2.data()] = _snapOnInput;
+    root[CURSORCOLOR_KEY_2.data()] = winrt::to_string(Utils::ColorToHexString(_cursorColor));
+    // Only add the cursor height property if we're a legacy-style cursor.
+    if (_cursorShape == CursorStyle::Vintage)
+    {
+        root[CURSORHEIGHT_KEY_2.data()] = _cursorHeight;
+    }
+    root[CURSORSHAPE_KEY_2.data()] = winrt::to_string(_SerializeCursorStyle(_cursorShape));
+
+    ///// Control Settings /////
+    root[COMMANDLINE_KEY_2.data()] = winrt::to_string(_commandline);
+    root[FONTFACE_KEY_2.data()] = winrt::to_string(_fontFace);
+    root[FONTSIZE_KEY_2.data()] = _fontSize;
+    root[ACRYLICTRANSPARENCY_KEY_2.data()] = _acrylicTransparency;
+    root[USEACRYLIC_KEY_2.data()] = _useAcrylic;
+    root[CLOSEONEXIT_KEY_2.data()] = _closeOnExit;
+    root[PADDING_KEY_2.data()] = winrt::to_string(_padding);
+
+    if (_scrollbarState)
+    {
+        const auto scrollbarState = winrt::to_string(_scrollbarState.value());
+        root[SCROLLBARSTATE_KEY_2.data()] = scrollbarState;
+    }
+
+    if (_icon)
+    {
+        const auto icon = winrt::to_string(_icon.value());
+        root[ICON_KEY_2.data()] = icon;
+    }
+
+    return root;
+}
+
+// Method Description:
+// - Create a new instance of this class from a serialized JsonObject.
+// Arguments:
+// - json: an object which should be a serialization of a Profile object.
+// Return Value:
+// - a new Profile instance created from the values in `json`
+Profile Profile::FromJson(Json::Value json)
+{
+    Profile result{};
+
+    // Profile-specific Settings
+    if (auto name{ json[NAME_KEY_2.data()] })
+    {
+        result._name = GetWstringFromJson(name);
+    }
+    if (auto guid{ json[GUID_KEY_2.data()] })
+    {
+        result._guid = Utils::GuidFromString(GetWstringFromJson(guid));
+    }
+
+    // Core Settings
+    if (auto foreground{ json[FOREGROUND_KEY_2.data()] })
+    {
+        const auto color = Utils::ColorFromHexString(GetWstringFromJson(foreground));
+        result._defaultForeground = color;
+    }
+    if (auto background{ json[BACKGROUND_KEY_2.data()] })
+    {
+        const auto color = Utils::ColorFromHexString(GetWstringFromJson(background));
+        result._defaultBackground = color;
+    }
+    if (auto colorScheme{ json[COLORSCHEME_KEY_2.data()] })
+    {
+        result._schemeName = GetWstringFromJson(colorScheme);
+    }
+    else
+    {
+        if (auto colortable{ json[COLORTABLE_KEY_2.data()] })
+        {
+            int i = 0;
+            for (auto tableEntry : colortable)
+            {
+                if (tableEntry.isString())
+                {
+                    const auto color = Utils::ColorFromHexString(GetWstringFromJson(tableEntry));
+                    result._colorTable[i] = color;
+                }
+                i++;
+            }
+        }
+    }
+    if (auto historySize{ json[HISTORYSIZE_KEY_2.data()] })
+    {
+        // TODO:MSFT:20642297 - Use a sentinel value (-1) for "Infinite scrollback"
+        result._historySize = historySize.asInt();
+    }
+    if (auto snapOnInput{ json[SNAPONINPUT_KEY_2.data()] })
+    {
+        result._snapOnInput = snapOnInput.asBool();
+    }
+    if (auto cursorColor{ json[CURSORCOLOR_KEY_2.data()] })
+    {
+        const auto color = Utils::ColorFromHexString(GetWstringFromJson(cursorColor));
+        result._cursorColor = color;
+    }
+    if (auto cursorHeight{ json[CURSORHEIGHT_KEY_2.data()] })
+    {
+        result._cursorHeight = cursorHeight.asUInt();
+    }
+    if (auto cursorShape{ json[CURSORSHAPE_KEY_2.data()] })
+    {
+        result._cursorShape = _ParseCursorShape(GetWstringFromJson(cursorShape));
+    }
+
+    // Control Settings
+    if (auto commandline{ json[COMMANDLINE_KEY_2.data()] })
+    {
+        result._commandline = GetWstringFromJson(commandline);
+    }
+    if (auto fontFace{ json[FONTFACE_KEY_2.data()] })
+    {
+        result._fontFace = GetWstringFromJson(fontFace);
+    }
+    if (auto fontSize{ json[FONTSIZE_KEY_2.data()] })
+    {
+        result._fontSize = fontSize.asInt();
+    }
+    if (auto acrylicTransparency{ json[ACRYLICTRANSPARENCY_KEY_2.data()] })
+    {
+        result._acrylicTransparency = acrylicTransparency.asFloat();
+    }
+    if (auto useAcrylic{ json[USEACRYLIC_KEY_2.data()] })
+    {
+        result._useAcrylic = useAcrylic.asBool();
+    }
+    if (auto closeOnExit{ json[CLOSEONEXIT_KEY_2.data()] })
+    {
+        result._closeOnExit = closeOnExit.asBool();
+    }
+    if (auto padding{ json[PADDING_KEY_2.data()] })
+    {
+        result._padding = GetWstringFromJson(padding);
+    }
+    if (auto scrollbarState{ json[SCROLLBARSTATE_KEY_2.data()] })
+    {
+        result._scrollbarState = GetWstringFromJson(scrollbarState);
+    }
+    if (auto startingDirectory{ json[STARTINGDIRECTORY_KEY_2.data()] })
+    {
+        result._startingDirectory = GetWstringFromJson(startingDirectory);
+    }
+    if (auto icon{ json[ICON_KEY_2.data()] })
+    {
+        result._icon = GetWstringFromJson(icon);
+    }
+
+    return result;
+}
+
+void Profile::SetFontFace(std::wstring fontFace) noexcept
+{
+    _fontFace = fontFace;
+}
+
+void Profile::SetColorScheme(std::optional<std::wstring> schemeName) noexcept
+{
+    _schemeName = schemeName;
+}
+
+void Profile::SetAcrylicOpacity(double opacity) noexcept
+{
+    _acrylicTransparency = opacity;
+}
+
+void Profile::SetCommandline(std::wstring cmdline) noexcept
+{
+    _commandline = cmdline;
+}
+
+void Profile::SetStartingDirectory(std::wstring startingDirectory) noexcept
+{
+    _startingDirectory = startingDirectory;
+}
+
+void Profile::SetName(std::wstring name) noexcept
+{
+    _name = name;
+}
+
+void Profile::SetUseAcrylic(bool useAcrylic) noexcept
+{
+    _useAcrylic = useAcrylic;
+}
+
+void Profile::SetDefaultForeground(COLORREF defaultForeground) noexcept
+{
+    _defaultForeground = defaultForeground;
+}
+
+void Profile::SetDefaultBackground(COLORREF defaultBackground) noexcept
+{
+    _defaultBackground = defaultBackground;
+}
+
+bool Profile::HasIcon() const noexcept
+{
+    return _icon.has_value();
+}
+
+// Method Description:
+// - Sets this profile's icon path.
+// Arguments:
+// - path: the path
+void Profile::SetIconPath(std::wstring_view path) noexcept
+{
+    _icon.emplace(path);
+}
+
+// Method Description:
+// - Returns this profile's icon path, if one is set. Otherwise returns the empty string.
+// Return Value:
+// - this profile's icon path, if one is set. Otherwise returns the empty string.
+std::wstring_view Profile::GetIconPath() const noexcept
+{
+    return HasIcon() ?
+           std::wstring_view{ _icon.value().c_str(), _icon.value().size() } :
+           std::wstring_view{ L"", 0 };
+}
+
+// Method Description:
+// - Returns the name of this profile.
+// Arguments:
+// - <none>
+// Return Value:
+// - the name of this profile
+std::wstring_view Profile::GetName() const noexcept
+{
+    return _name;
+}
+
+bool Profile::GetCloseOnExit() const noexcept
+{
+    return _closeOnExit;
+}
+
+// Method Description:
+// - Helper function for expanding any environment variables in a user-supplied starting directory and validating the resulting path
+// Arguments:
+// - The value from the profiles.json file
+// Return Value:
+// - The directory string with any environment variables expanded. If the resulting path is invalid,
+// - the function returns an evaluated version of %userprofile% to avoid blocking the session from starting.
+std::wstring Profile::EvaluateStartingDirectory(const std::wstring& directory)
+{
+    // First expand path
+    DWORD numCharsInput = ExpandEnvironmentStrings(directory.c_str(), nullptr, 0);
+    std::unique_ptr<wchar_t[]> evaluatedPath = std::make_unique<wchar_t[]>(numCharsInput);
+    THROW_LAST_ERROR_IF(0 == ExpandEnvironmentStrings(directory.c_str(), evaluatedPath.get(), numCharsInput));
+
+    // Validate that the resulting path is legitimate
+    const DWORD dwFileAttributes = GetFileAttributes(evaluatedPath.get());
+    if ((dwFileAttributes != INVALID_FILE_ATTRIBUTES) && (WI_IsFlagSet(dwFileAttributes, FILE_ATTRIBUTE_DIRECTORY)))
+    {
+        return std::wstring(evaluatedPath.get(), numCharsInput);
+    }
+    else
+    {
+        // In the event where the user supplied a path that can't be resolved, use a reasonable default (in this case, %userprofile%)
+        const DWORD numCharsDefault = ExpandEnvironmentStrings(DEFAULT_STARTING_DIRECTORY.c_str(), nullptr, 0);
+        std::unique_ptr<wchar_t[]> defaultPath = std::make_unique<wchar_t[]>(numCharsDefault);
+        THROW_LAST_ERROR_IF(0 == ExpandEnvironmentStrings(DEFAULT_STARTING_DIRECTORY.c_str(), defaultPath.get(), numCharsDefault));
+
+        return std::wstring(defaultPath.get(), numCharsDefault);
+    }
+}
+
+// Method Description:
+// - Helper function for converting a user-specified scrollbar state to its corresponding enum
+// Arguments:
+// - The value from the profiles.json file
+// Return Value:
+// - The corresponding enum value which maps to the string provided by the user
+ScrollbarState Profile::ParseScrollbarState(const std::wstring& scrollbarState)
+{
+    if (scrollbarState == ALWAYS_VISIBLE)
+    {
+        return ScrollbarState::Visible;
+    }
+    else if (scrollbarState == ALWAYS_HIDE)
+    {
+        return ScrollbarState::Hidden;
+    }
+    else
+    {
+        // default behavior for invalid data
+        return ScrollbarState::Visible;
+    }
+}
+
+// Method Description:
+// - Helper function for converting a user-specified cursor style corresponding
+//   CursorStyle enum value
+// Arguments:
+// - cursorShapeString: The string value from the settings file to parse
+// Return Value:
+// - The corresponding enum value which maps to the string provided by the user
+CursorStyle Profile::_ParseCursorShape(const std::wstring& cursorShapeString)
+{
+    if (cursorShapeString == CURSORSHAPE_VINTAGE)
+    {
+        return CursorStyle::Vintage;
+    }
+    else if (cursorShapeString == CURSORSHAPE_BAR)
+    {
+        return CursorStyle::Bar;
+    }
+    else if (cursorShapeString == CURSORSHAPE_UNDERSCORE)
+    {
+        return CursorStyle::Underscore;
+    }
+    else if (cursorShapeString == CURSORSHAPE_FILLEDBOX)
+    {
+        return CursorStyle::FilledBox;
+    }
+    else if (cursorShapeString == CURSORSHAPE_EMPTYBOX)
+    {
+        return CursorStyle::EmptyBox;
+    }
+    // default behavior for invalid data
+    return CursorStyle::Bar;
+}
+
+// Method Description:
+// - Helper function for converting a CursorStyle to its corresponding string
+//   value.
+// Arguments:
+// - cursorShape: The enum value to convert to a string.
+// Return Value:
+// - The string value for the given CursorStyle
+std::wstring_view Profile::_SerializeCursorStyle(const CursorStyle cursorShape)
+{
+    switch (cursorShape)
+    {
+        case CursorStyle::Underscore:
+            return CURSORSHAPE_UNDERSCORE;
+        case CursorStyle::FilledBox:
+            return CURSORSHAPE_FILLEDBOX;
+        case CursorStyle::EmptyBox:
+            return CURSORSHAPE_EMPTYBOX;
+        case CursorStyle::Vintage:
+            return CURSORSHAPE_VINTAGE;
+        default:
+        case CursorStyle::Bar:
+            return CURSORSHAPE_BAR;
+    }
+}