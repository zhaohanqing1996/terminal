--- conflicted
+++ resolved
@@ -1,734 +1,732 @@
-// Copyright (c) Microsoft Corporation.
-// Licensed under the MIT license.
-
-#include "pch.h"
-#include "Profile.h"
-#include "Utils.h"
-#include "../../types/inc/Utils.hpp"
-#include <DefaultSettings.h>
-
-using namespace TerminalApp;
-using namespace winrt::Microsoft::Terminal::Settings;
-using namespace winrt::TerminalApp;
-using namespace winrt::Windows::Data::Json;
-using namespace ::Microsoft::Console;
-
-static constexpr std::string_view NameKey{ "name" };
-static constexpr std::string_view GuidKey{ "guid" };
-static constexpr std::string_view ColorSchemeKey{ "colorScheme" };
-static constexpr std::string_view ColorSchemeKeyOld{ "colorscheme" };
-
-static constexpr std::string_view ForegroundKey{ "foreground" };
-static constexpr std::string_view BackgroundKey{ "background" };
-static constexpr std::string_view ColorTableKey{ "colorTable" };
-static constexpr std::string_view TabTitleKey{ "tabTitle" };
-static constexpr std::string_view HistorySizeKey{ "historySize" };
-static constexpr std::string_view SnapOnInputKey{ "snapOnInput" };
-static constexpr std::string_view CursorColorKey{ "cursorColor" };
-static constexpr std::string_view CursorShapeKey{ "cursorShape" };
-static constexpr std::string_view CursorHeightKey{ "cursorHeight" };
-static constexpr std::string_view DoubleClickDelimitersKey{ "doubleClickDelimiters" };
-
-static constexpr std::string_view CommandlineKey{ "commandline" };
-static constexpr std::string_view FontFaceKey{ "fontFace" };
-static constexpr std::string_view FontSizeKey{ "fontSize" };
-static constexpr std::string_view AcrylicTransparencyKey{ "acrylicOpacity" };
-static constexpr std::string_view UseAcrylicKey{ "useAcrylic" };
-static constexpr std::string_view ScrollbarStateKey{ "scrollbarState" };
-static constexpr std::string_view CloseOnExitKey{ "closeOnExit" };
-static constexpr std::string_view PaddingKey{ "padding" };
-static constexpr std::string_view StartingDirectoryKey{ "startingDirectory" };
-static constexpr std::string_view IconKey{ "icon" };
-static constexpr std::string_view BackgroundImageKey{ "backgroundImage" };
-static constexpr std::string_view BackgroundImageOpacityKey{ "backgroundImageOpacity" };
-static constexpr std::string_view BackgroundimageStretchModeKey{ "backgroundImageStretchMode" };
-
-// Possible values for Scrollbar state
-static constexpr std::wstring_view AlwaysVisible{ L"visible" };
-static constexpr std::wstring_view AlwaysHide{ L"hidden" };
-
-// Possible values for Cursor Shape
-static constexpr std::wstring_view CursorShapeVintage{ L"vintage" };
-static constexpr std::wstring_view CursorShapeBar{ L"bar" };
-static constexpr std::wstring_view CursorShapeUnderscore{ L"underscore" };
-static constexpr std::wstring_view CursorShapeFilledbox{ L"filledBox" };
-static constexpr std::wstring_view CursorShapeEmptybox{ L"emptyBox" };
-
-// Possible values for Image Stretch Mode
-static constexpr std::string_view ImageStretchModeNone{ "none" };
-static constexpr std::string_view ImageStretchModeFill{ "fill" };
-static constexpr std::string_view ImageStretchModeUniform{ "uniform" };
-static constexpr std::string_view ImageStretchModeUniformTofill{ "uniformToFill" };
-
-Profile::Profile() :
-    Profile(Utils::CreateGuid())
-{
-}
-
-Profile::Profile(const winrt::guid& guid) :
-    _guid(guid),
-    _name{ L"Default" },
-    _schemeName{},
-
-    _defaultForeground{},
-    _defaultBackground{},
-    _colorTable{},
-    _tabTitle{},
-    _historySize{ DEFAULT_HISTORY_SIZE },
-    _snapOnInput{ true },
-    _cursorColor{ DEFAULT_CURSOR_COLOR },
-    _cursorShape{ CursorStyle::Bar },
-    _cursorHeight{ DEFAULT_CURSOR_HEIGHT },
-    _doubleClickDelimiters{ DEFAULT_DOUBLE_CLICK_DELIMITERS },
-
-    _commandline{ L"cmd.exe" },
-    _startingDirectory{},
-    _fontFace{ DEFAULT_FONT_FACE },
-    _fontSize{ DEFAULT_FONT_SIZE },
-    _acrylicTransparency{ 0.5 },
-    _useAcrylic{ false },
-    _scrollbarState{},
-    _closeOnExit{ true },
-    _padding{ DEFAULT_PADDING },
-    _icon{},
-    _backgroundImage{},
-    _backgroundImageOpacity{},
-    _backgroundImageStretchMode{}
-{
-}
-
-Profile::~Profile()
-{
-}
-
-GUID Profile::GetGuid() const noexcept
-{
-    return _guid;
-}
-
-// Function Description:
-// - Searches a list of color schemes to find one matching the given name. Will
-//return the first match in the list, if the list has multiple schemes with the same name.
-// Arguments:
-// - schemes: a list of schemes to search
-// - schemeName: the name of the sceme to look for
-// Return Value:
-// - a non-ownership pointer to the matching scheme if we found one, else nullptr
-const ColorScheme* _FindScheme(const std::vector<ColorScheme>& schemes,
-                               const std::wstring& schemeName)
-{
-    for (auto& scheme : schemes)
-    {
-        if (scheme.GetName() == schemeName)
-        {
-            return &scheme;
-        }
-    }
-    return nullptr;
-}
-
-// Method Description:
-// - Create a TerminalSettings from this object. Apply our settings, as well as
-//      any colors from our color scheme, if we have one.
-// Arguments:
-// - schemes: a list of schemes to look for our color scheme in, if we have one.
-// Return Value:
-// - a new TerminalSettings object with our settings in it.
-TerminalSettings Profile::CreateTerminalSettings(const std::vector<ColorScheme>& schemes) const
-{
-    TerminalSettings terminalSettings{};
-
-    // Fill in the Terminal Setting's CoreSettings from the profile
-    for (int i = 0; i < _colorTable.size(); i++)
-    {
-        terminalSettings.SetColorTableEntry(i, _colorTable[i]);
-    }
-    terminalSettings.HistorySize(_historySize);
-    terminalSettings.SnapOnInput(_snapOnInput);
-    terminalSettings.CursorColor(_cursorColor);
-    terminalSettings.CursorHeight(_cursorHeight);
-    terminalSettings.CursorShape(_cursorShape);
-
-    // Fill in the remaining properties from the profile
-    terminalSettings.UseAcrylic(_useAcrylic);
-    terminalSettings.CloseOnExit(_closeOnExit);
-    terminalSettings.TintOpacity(_acrylicTransparency);
-
-    terminalSettings.FontFace(_fontFace);
-    terminalSettings.FontSize(_fontSize);
-    terminalSettings.Padding(_padding);
-
-    terminalSettings.Commandline(winrt::to_hstring(_commandline.c_str()));
-
-    if (_startingDirectory)
-    {
-        const auto evaluatedDirectory = Profile::EvaluateStartingDirectory(_startingDirectory.value());
-        terminalSettings.StartingDirectory(winrt::to_hstring(evaluatedDirectory.c_str()));
-    }
-
-    if (_schemeName)
-    {
-        const ColorScheme* const matchingScheme = _FindScheme(schemes, _schemeName.value());
-        if (matchingScheme)
-        {
-            matchingScheme->ApplyScheme(terminalSettings);
-        }
-    }
-    if (_defaultForeground)
-    {
-        terminalSettings.DefaultForeground(_defaultForeground.value());
-    }
-    if (_defaultBackground)
-    {
-        terminalSettings.DefaultBackground(_defaultBackground.value());
-    }
-
-    if (_scrollbarState)
-    {
-        ScrollbarState result = ParseScrollbarState(_scrollbarState.value());
-        terminalSettings.ScrollState(result);
-    }
-
-    if (_backgroundImage)
-    {
-        terminalSettings.BackgroundImage(_backgroundImage.value());
-    }
-
-    if (_backgroundImageOpacity)
-    {
-        terminalSettings.BackgroundImageOpacity(_backgroundImageOpacity.value());
-    }
-
-    if (_backgroundImageStretchMode)
-    {
-        terminalSettings.BackgroundImageStretchMode(_backgroundImageStretchMode.value());
-    }
-
-    if (!_doubleClickDelimiters.empty())
-    {
-        terminalSettings.DoubleClickDelimiters(winrt::to_hstring(_doubleClickDelimiters.c_str()));
-    }
-
-    return terminalSettings;
-}
-
-// Method Description:
-// - Serialize this object to a JsonObject.
-// Arguments:
-// - <none>
-// Return Value:
-// - a JsonObject which is an equivalent serialization of this object.
-Json::Value Profile::ToJson() const
-{
-    Json::Value root;
-
-    ///// Profile-specific settings /////
-    root[JsonKey(GuidKey)] = winrt::to_string(Utils::GuidToString(_guid));
-    root[JsonKey(NameKey)] = winrt::to_string(_name);
-
-    ///// Core Settings /////
-    if (_defaultForeground)
-    {
-        root[JsonKey(ForegroundKey)] = Utils::ColorToHexString(_defaultForeground.value());
-    }
-    if (_defaultBackground)
-    {
-        root[JsonKey(BackgroundKey)] = Utils::ColorToHexString(_defaultBackground.value());
-    }
-    if (_schemeName)
-    {
-        const auto scheme = winrt::to_string(_schemeName.value());
-        root[JsonKey(ColorSchemeKey)] = scheme;
-    }
-    else
-    {
-        Json::Value tableArray{};
-        for (auto& color : _colorTable)
-        {
-            tableArray.append(Utils::ColorToHexString(color));
-        }
-        root[JsonKey(ColorTableKey)] = tableArray;
-    }
-    root[JsonKey(HistorySizeKey)] = _historySize;
-    root[JsonKey(SnapOnInputKey)] = _snapOnInput;
-    root[JsonKey(CursorColorKey)] = Utils::ColorToHexString(_cursorColor);
-    // Only add the cursor height property if we're a legacy-style cursor.
-    if (_cursorShape == CursorStyle::Vintage)
-    {
-        root[JsonKey(CursorHeightKey)] = _cursorHeight;
-    }
-    root[JsonKey(CursorShapeKey)] = winrt::to_string(_SerializeCursorStyle(_cursorShape));
-    root[JsonKey(DoubleClickDelimitersKey)] = winrt::to_string(_doubleClickDelimiters);
-
-    ///// Control Settings /////
-    root[JsonKey(CommandlineKey)] = winrt::to_string(_commandline);
-    root[JsonKey(FontFaceKey)] = winrt::to_string(_fontFace);
-    root[JsonKey(FontSizeKey)] = _fontSize;
-    root[JsonKey(AcrylicTransparencyKey)] = _acrylicTransparency;
-    root[JsonKey(UseAcrylicKey)] = _useAcrylic;
-    root[JsonKey(CloseOnExitKey)] = _closeOnExit;
-    root[JsonKey(PaddingKey)] = winrt::to_string(_padding);
-
-    if (_scrollbarState)
-    {
-        const auto scrollbarState = winrt::to_string(_scrollbarState.value());
-        root[JsonKey(ScrollbarStateKey)] = scrollbarState;
-    }
-
-    if (_icon)
-    {
-        const auto icon = winrt::to_string(_icon.value());
-        root[JsonKey(IconKey)] = icon;
-    }
-
-    if (_tabTitle)
-    {
-        root[JsonKey(TabTitleKey)] = winrt::to_string(_tabTitle.value());
-    }
-
-    if (_startingDirectory)
-    {
-        root[JsonKey(StartingDirectoryKey)] = winrt::to_string(_startingDirectory.value());
-    }
-
-    if (_backgroundImage)
-    {
-        root[JsonKey(BackgroundImageKey)] = winrt::to_string(_backgroundImage.value());
-    }
-
-    if (_backgroundImageOpacity)
-    {
-        root[JsonKey(BackgroundImageOpacityKey)] = _backgroundImageOpacity.value();
-    }
-
-    if (_backgroundImageStretchMode)
-    {
-        root[JsonKey(BackgroundimageStretchModeKey)] = SerializeImageStretchMode(_backgroundImageStretchMode.value()).data();
-    }
-
-    return root;
-}
-
-// Method Description:
-// - Create a new instance of this class from a serialized JsonObject.
-// Arguments:
-// - json: an object which should be a serialization of a Profile object.
-// Return Value:
-// - a new Profile instance created from the values in `json`
-Profile Profile::FromJson(const Json::Value& json)
-{
-    Profile result{};
-
-    // Profile-specific Settings
-    if (auto name{ json[JsonKey(NameKey)] })
-    {
-        result._name = GetWstringFromJson(name);
-    }
-    if (auto guid{ json[JsonKey(GuidKey)] })
-    {
-        result._guid = Utils::GuidFromString(GetWstringFromJson(guid));
-    }
-
-    // Core Settings
-    if (auto foreground{ json[JsonKey(ForegroundKey)] })
-    {
-        const auto color = Utils::ColorFromHexString(foreground.asString());
-        result._defaultForeground = color;
-    }
-    if (auto background{ json[JsonKey(BackgroundKey)] })
-    {
-        const auto color = Utils::ColorFromHexString(background.asString());
-        result._defaultBackground = color;
-    }
-    if (auto colorScheme{ json[JsonKey(ColorSchemeKey)] })
-    {
-        result._schemeName = GetWstringFromJson(colorScheme);
-    }
-    else if (auto colorScheme{ json[JsonKey(ColorSchemeKeyOld)] })
-    {
-        // TODO:GH#1069 deprecate old settings key
-        result._schemeName = GetWstringFromJson(colorScheme);
-    }
-    else if (auto colortable{ json[JsonKey(ColorTableKey)] })
-    {
-        int i = 0;
-        for (const auto& tableEntry : colortable)
-        {
-            if (tableEntry.isString())
-            {
-                const auto color = Utils::ColorFromHexString(tableEntry.asString());
-                result._colorTable[i] = color;
-            }
-            i++;
-        }
-    }
-    if (auto historySize{ json[JsonKey(HistorySizeKey)] })
-    {
-        // TODO:MSFT:20642297 - Use a sentinel value (-1) for "Infinite scrollback"
-        result._historySize = historySize.asInt();
-    }
-    if (auto snapOnInput{ json[JsonKey(SnapOnInputKey)] })
-    {
-        result._snapOnInput = snapOnInput.asBool();
-    }
-    if (auto cursorColor{ json[JsonKey(CursorColorKey)] })
-    {
-        const auto color = Utils::ColorFromHexString(cursorColor.asString());
-        result._cursorColor = color;
-    }
-    if (auto cursorHeight{ json[JsonKey(CursorHeightKey)] })
-    {
-        result._cursorHeight = cursorHeight.asUInt();
-    }
-    if (auto cursorShape{ json[JsonKey(CursorShapeKey)] })
-    {
-        result._cursorShape = _ParseCursorShape(GetWstringFromJson(cursorShape));
-    }
-<<<<<<< HEAD
-    if (auto doubleClickDelimiters{ json[JsonKey(DoubleClickDelimitersKey)] })
-    {
-        result._doubleClickDelimiters = GetWstringFromJson(doubleClickDelimiters);
-=======
-    if (auto tabTitle{ json[JsonKey(TabTitleKey)] })
-    {
-        result._tabTitle = GetWstringFromJson(tabTitle);
->>>>>>> 3ce53adf
-    }
-
-    // Control Settings
-    if (auto commandline{ json[JsonKey(CommandlineKey)] })
-    {
-        result._commandline = GetWstringFromJson(commandline);
-    }
-    if (auto fontFace{ json[JsonKey(FontFaceKey)] })
-    {
-        result._fontFace = GetWstringFromJson(fontFace);
-    }
-    if (auto fontSize{ json[JsonKey(FontSizeKey)] })
-    {
-        result._fontSize = fontSize.asInt();
-    }
-    if (auto acrylicTransparency{ json[JsonKey(AcrylicTransparencyKey)] })
-    {
-        result._acrylicTransparency = acrylicTransparency.asFloat();
-    }
-    if (auto useAcrylic{ json[JsonKey(UseAcrylicKey)] })
-    {
-        result._useAcrylic = useAcrylic.asBool();
-    }
-    if (auto closeOnExit{ json[JsonKey(CloseOnExitKey)] })
-    {
-        result._closeOnExit = closeOnExit.asBool();
-    }
-    if (auto padding{ json[JsonKey(PaddingKey)] })
-    {
-        result._padding = GetWstringFromJson(padding);
-    }
-    if (auto scrollbarState{ json[JsonKey(ScrollbarStateKey)] })
-    {
-        result._scrollbarState = GetWstringFromJson(scrollbarState);
-    }
-    if (auto startingDirectory{ json[JsonKey(StartingDirectoryKey)] })
-    {
-        result._startingDirectory = GetWstringFromJson(startingDirectory);
-    }
-    if (auto icon{ json[JsonKey(IconKey)] })
-    {
-        result._icon = GetWstringFromJson(icon);
-    }
-    if (auto backgroundImage{ json[JsonKey(BackgroundImageKey)] })
-    {
-        result._backgroundImage = GetWstringFromJson(backgroundImage);
-    }
-    if (auto backgroundImageOpacity{ json[JsonKey(BackgroundImageOpacityKey)] })
-    {
-        result._backgroundImageOpacity = backgroundImageOpacity.asFloat();
-    }
-    if (auto backgroundImageStretchMode{ json[JsonKey(BackgroundimageStretchModeKey)] })
-    {
-        result._backgroundImageStretchMode = ParseImageStretchMode(backgroundImageStretchMode.asString());
-    }
-
-    return result;
-}
-
-void Profile::SetFontFace(std::wstring fontFace) noexcept
-{
-    _fontFace = fontFace;
-}
-
-void Profile::SetColorScheme(std::optional<std::wstring> schemeName) noexcept
-{
-    _schemeName = schemeName;
-}
-
-void Profile::SetAcrylicOpacity(double opacity) noexcept
-{
-    _acrylicTransparency = opacity;
-}
-
-void Profile::SetCommandline(std::wstring cmdline) noexcept
-{
-    _commandline = cmdline;
-}
-
-void Profile::SetStartingDirectory(std::wstring startingDirectory) noexcept
-{
-    _startingDirectory = startingDirectory;
-}
-
-void Profile::SetName(std::wstring name) noexcept
-{
-    _name = name;
-}
-
-void Profile::SetUseAcrylic(bool useAcrylic) noexcept
-{
-    _useAcrylic = useAcrylic;
-}
-
-void Profile::SetDefaultForeground(COLORREF defaultForeground) noexcept
-{
-    _defaultForeground = defaultForeground;
-}
-
-void Profile::SetDefaultBackground(COLORREF defaultBackground) noexcept
-{
-    _defaultBackground = defaultBackground;
-}
-
-void Profile::SetDoubleClickDelimiters(std::wstring delimiters) noexcept
-{
-    _doubleClickDelimiters = delimiters;
-}
-
-bool Profile::HasIcon() const noexcept
-{
-    return _icon.has_value();
-}
-
-// Method Description
-// - Sets this profile's tab title.
-// Arguments:
-// - tabTitle: the tab title
-void Profile::SetTabTitle(std::wstring tabTitle) noexcept
-{
-    _tabTitle = tabTitle;
-}
-
-// Method Description:
-// - Sets this profile's icon path.
-// Arguments:
-// - path: the path
-void Profile::SetIconPath(std::wstring_view path) noexcept
-{
-    _icon.emplace(path);
-}
-
-// Method Description:
-// - Returns this profile's icon path, if one is set. Otherwise returns the empty string.
-// Return Value:
-// - this profile's icon path, if one is set. Otherwise returns the empty string.
-std::wstring_view Profile::GetIconPath() const noexcept
-{
-    return HasIcon() ?
-               std::wstring_view{ _icon.value().c_str(), _icon.value().size() } :
-               std::wstring_view{ L"", 0 };
-}
-
-// Method Description:
-// - Returns the name of this profile.
-// Arguments:
-// - <none>
-// Return Value:
-// - the name of this profile
-std::wstring_view Profile::GetName() const noexcept
-{
-    return _name;
-}
-
-// Method Description:
-// - Returns true if profile's custom tab title is set, if one is set. Otherwise returns false.
-// Return Value:
-// - true if this profile's custom tab title is set. Otherwise returns false.
-bool Profile::HasTabTitle() const noexcept
-{
-    return _tabTitle.has_value();
-}
-
-// Method Description:
-// - Returns the custom tab title, if one is set. Otherwise returns the empty string.
-// Return Value:
-// - this profile's custom tab title, if one is set. Otherwise returns the empty string.
-std::wstring_view Profile::GetTabTitle() const noexcept
-{
-    return HasTabTitle() ?
-               std::wstring_view{ _tabTitle.value().c_str(), _tabTitle.value().size() } :
-               std::wstring_view{ L"", 0 };
-}
-
-bool Profile::GetCloseOnExit() const noexcept
-{
-    return _closeOnExit;
-}
-
-// Method Description:
-// - Helper function for expanding any environment variables in a user-supplied starting directory and validating the resulting path
-// Arguments:
-// - The value from the profiles.json file
-// Return Value:
-// - The directory string with any environment variables expanded. If the resulting path is invalid,
-// - the function returns an evaluated version of %userprofile% to avoid blocking the session from starting.
-std::wstring Profile::EvaluateStartingDirectory(const std::wstring& directory)
-{
-    // First expand path
-    DWORD numCharsInput = ExpandEnvironmentStrings(directory.c_str(), nullptr, 0);
-    std::unique_ptr<wchar_t[]> evaluatedPath = std::make_unique<wchar_t[]>(numCharsInput);
-    THROW_LAST_ERROR_IF(0 == ExpandEnvironmentStrings(directory.c_str(), evaluatedPath.get(), numCharsInput));
-
-    // Validate that the resulting path is legitimate
-    const DWORD dwFileAttributes = GetFileAttributes(evaluatedPath.get());
-    if ((dwFileAttributes != INVALID_FILE_ATTRIBUTES) && (WI_IsFlagSet(dwFileAttributes, FILE_ATTRIBUTE_DIRECTORY)))
-    {
-        return std::wstring(evaluatedPath.get(), numCharsInput);
-    }
-    else
-    {
-        // In the event where the user supplied a path that can't be resolved, use a reasonable default (in this case, %userprofile%)
-        const DWORD numCharsDefault = ExpandEnvironmentStrings(DEFAULT_STARTING_DIRECTORY.c_str(), nullptr, 0);
-        std::unique_ptr<wchar_t[]> defaultPath = std::make_unique<wchar_t[]>(numCharsDefault);
-        THROW_LAST_ERROR_IF(0 == ExpandEnvironmentStrings(DEFAULT_STARTING_DIRECTORY.c_str(), defaultPath.get(), numCharsDefault));
-
-        return std::wstring(defaultPath.get(), numCharsDefault);
-    }
-}
-
-// Method Description:
-// - Helper function for converting a user-specified scrollbar state to its corresponding enum
-// Arguments:
-// - The value from the profiles.json file
-// Return Value:
-// - The corresponding enum value which maps to the string provided by the user
-ScrollbarState Profile::ParseScrollbarState(const std::wstring& scrollbarState)
-{
-    if (scrollbarState == AlwaysVisible)
-    {
-        return ScrollbarState::Visible;
-    }
-    else if (scrollbarState == AlwaysHide)
-    {
-        return ScrollbarState::Hidden;
-    }
-    else
-    {
-        return ScrollbarState::Visible;
-    }
-}
-
-// Method Description:
-// - Helper function for converting a user-specified image stretch mode
-//   to the appropriate enum value
-// Arguments:
-// - The value from the profiles.json file
-// Return Value:
-// - The corresponding enum value which maps to the string provided by the user
-winrt::Windows::UI::Xaml::Media::Stretch Profile::ParseImageStretchMode(const std::string_view imageStretchMode)
-{
-    if (imageStretchMode == ImageStretchModeNone)
-    {
-        return winrt::Windows::UI::Xaml::Media::Stretch::None;
-    }
-    else if (imageStretchMode == ImageStretchModeFill)
-    {
-        return winrt::Windows::UI::Xaml::Media::Stretch::Fill;
-    }
-    else if (imageStretchMode == ImageStretchModeUniform)
-    {
-        return winrt::Windows::UI::Xaml::Media::Stretch::Uniform;
-    }
-    else // Fall through to default behavior
-    {
-        return winrt::Windows::UI::Xaml::Media::Stretch::UniformToFill;
-    }
-}
-
-// Method Description:
-// - Helper function for converting an ImageStretchMode to the
-//   correct string value.
-// Arguments:
-// - imageStretchMode: The enum value to convert to a string.
-// Return Value:
-// - The string value for the given ImageStretchMode
-std::string_view Profile::SerializeImageStretchMode(const winrt::Windows::UI::Xaml::Media::Stretch imageStretchMode)
-{
-    switch (imageStretchMode)
-    {
-    case winrt::Windows::UI::Xaml::Media::Stretch::None:
-        return ImageStretchModeNone;
-    case winrt::Windows::UI::Xaml::Media::Stretch::Fill:
-        return ImageStretchModeFill;
-    case winrt::Windows::UI::Xaml::Media::Stretch::Uniform:
-        return ImageStretchModeUniform;
-    default:
-    case winrt::Windows::UI::Xaml::Media::Stretch::UniformToFill:
-        return ImageStretchModeUniformTofill;
-    }
-}
-
-// Method Description:
-// - Helper function for converting a user-specified cursor style corresponding
-//   CursorStyle enum value
-// Arguments:
-// - cursorShapeString: The string value from the settings file to parse
-// Return Value:
-// - The corresponding enum value which maps to the string provided by the user
-CursorStyle Profile::_ParseCursorShape(const std::wstring& cursorShapeString)
-{
-    if (cursorShapeString == CursorShapeVintage)
-    {
-        return CursorStyle::Vintage;
-    }
-    else if (cursorShapeString == CursorShapeBar)
-    {
-        return CursorStyle::Bar;
-    }
-    else if (cursorShapeString == CursorShapeUnderscore)
-    {
-        return CursorStyle::Underscore;
-    }
-    else if (cursorShapeString == CursorShapeFilledbox)
-    {
-        return CursorStyle::FilledBox;
-    }
-    else if (cursorShapeString == CursorShapeEmptybox)
-    {
-        return CursorStyle::EmptyBox;
-    }
-    // default behavior for invalid data
-    return CursorStyle::Bar;
-}
-
-// Method Description:
-// - Helper function for converting a CursorStyle to its corresponding string
-//   value.
-// Arguments:
-// - cursorShape: The enum value to convert to a string.
-// Return Value:
-// - The string value for the given CursorStyle
-std::wstring_view Profile::_SerializeCursorStyle(const CursorStyle cursorShape)
-{
-    switch (cursorShape)
-    {
-    case CursorStyle::Underscore:
-        return CursorShapeUnderscore;
-    case CursorStyle::FilledBox:
-        return CursorShapeFilledbox;
-    case CursorStyle::EmptyBox:
-        return CursorShapeEmptybox;
-    case CursorStyle::Vintage:
-        return CursorShapeVintage;
-    default:
-    case CursorStyle::Bar:
-        return CursorShapeBar;
-    }
-}
+// Copyright (c) Microsoft Corporation.
+// Licensed under the MIT license.
+
+#include "pch.h"
+#include "Profile.h"
+#include "Utils.h"
+#include "../../types/inc/Utils.hpp"
+#include <DefaultSettings.h>
+
+using namespace TerminalApp;
+using namespace winrt::Microsoft::Terminal::Settings;
+using namespace winrt::TerminalApp;
+using namespace winrt::Windows::Data::Json;
+using namespace ::Microsoft::Console;
+
+static constexpr std::string_view NameKey{ "name" };
+static constexpr std::string_view GuidKey{ "guid" };
+static constexpr std::string_view ColorSchemeKey{ "colorScheme" };
+static constexpr std::string_view ColorSchemeKeyOld{ "colorscheme" };
+
+static constexpr std::string_view ForegroundKey{ "foreground" };
+static constexpr std::string_view BackgroundKey{ "background" };
+static constexpr std::string_view ColorTableKey{ "colorTable" };
+static constexpr std::string_view TabTitleKey{ "tabTitle" };
+static constexpr std::string_view HistorySizeKey{ "historySize" };
+static constexpr std::string_view SnapOnInputKey{ "snapOnInput" };
+static constexpr std::string_view CursorColorKey{ "cursorColor" };
+static constexpr std::string_view CursorShapeKey{ "cursorShape" };
+static constexpr std::string_view CursorHeightKey{ "cursorHeight" };
+static constexpr std::string_view DoubleClickDelimitersKey{ "doubleClickDelimiters" };
+
+static constexpr std::string_view CommandlineKey{ "commandline" };
+static constexpr std::string_view FontFaceKey{ "fontFace" };
+static constexpr std::string_view FontSizeKey{ "fontSize" };
+static constexpr std::string_view AcrylicTransparencyKey{ "acrylicOpacity" };
+static constexpr std::string_view UseAcrylicKey{ "useAcrylic" };
+static constexpr std::string_view ScrollbarStateKey{ "scrollbarState" };
+static constexpr std::string_view CloseOnExitKey{ "closeOnExit" };
+static constexpr std::string_view PaddingKey{ "padding" };
+static constexpr std::string_view StartingDirectoryKey{ "startingDirectory" };
+static constexpr std::string_view IconKey{ "icon" };
+static constexpr std::string_view BackgroundImageKey{ "backgroundImage" };
+static constexpr std::string_view BackgroundImageOpacityKey{ "backgroundImageOpacity" };
+static constexpr std::string_view BackgroundimageStretchModeKey{ "backgroundImageStretchMode" };
+
+// Possible values for Scrollbar state
+static constexpr std::wstring_view AlwaysVisible{ L"visible" };
+static constexpr std::wstring_view AlwaysHide{ L"hidden" };
+
+// Possible values for Cursor Shape
+static constexpr std::wstring_view CursorShapeVintage{ L"vintage" };
+static constexpr std::wstring_view CursorShapeBar{ L"bar" };
+static constexpr std::wstring_view CursorShapeUnderscore{ L"underscore" };
+static constexpr std::wstring_view CursorShapeFilledbox{ L"filledBox" };
+static constexpr std::wstring_view CursorShapeEmptybox{ L"emptyBox" };
+
+// Possible values for Image Stretch Mode
+static constexpr std::string_view ImageStretchModeNone{ "none" };
+static constexpr std::string_view ImageStretchModeFill{ "fill" };
+static constexpr std::string_view ImageStretchModeUniform{ "uniform" };
+static constexpr std::string_view ImageStretchModeUniformTofill{ "uniformToFill" };
+
+Profile::Profile() :
+    Profile(Utils::CreateGuid())
+{
+}
+
+Profile::Profile(const winrt::guid& guid) :
+    _guid(guid),
+    _name{ L"Default" },
+    _schemeName{},
+
+    _defaultForeground{},
+    _defaultBackground{},
+    _colorTable{},
+    _tabTitle{},
+    _historySize{ DEFAULT_HISTORY_SIZE },
+    _snapOnInput{ true },
+    _cursorColor{ DEFAULT_CURSOR_COLOR },
+    _cursorShape{ CursorStyle::Bar },
+    _cursorHeight{ DEFAULT_CURSOR_HEIGHT },
+    _doubleClickDelimiters{ DEFAULT_DOUBLE_CLICK_DELIMITERS },
+
+    _commandline{ L"cmd.exe" },
+    _startingDirectory{},
+    _fontFace{ DEFAULT_FONT_FACE },
+    _fontSize{ DEFAULT_FONT_SIZE },
+    _acrylicTransparency{ 0.5 },
+    _useAcrylic{ false },
+    _scrollbarState{},
+    _closeOnExit{ true },
+    _padding{ DEFAULT_PADDING },
+    _icon{},
+    _backgroundImage{},
+    _backgroundImageOpacity{},
+    _backgroundImageStretchMode{}
+{
+}
+
+Profile::~Profile()
+{
+}
+
+GUID Profile::GetGuid() const noexcept
+{
+    return _guid;
+}
+
+// Function Description:
+// - Searches a list of color schemes to find one matching the given name. Will
+//return the first match in the list, if the list has multiple schemes with the same name.
+// Arguments:
+// - schemes: a list of schemes to search
+// - schemeName: the name of the sceme to look for
+// Return Value:
+// - a non-ownership pointer to the matching scheme if we found one, else nullptr
+const ColorScheme* _FindScheme(const std::vector<ColorScheme>& schemes,
+                               const std::wstring& schemeName)
+{
+    for (auto& scheme : schemes)
+    {
+        if (scheme.GetName() == schemeName)
+        {
+            return &scheme;
+        }
+    }
+    return nullptr;
+}
+
+// Method Description:
+// - Create a TerminalSettings from this object. Apply our settings, as well as
+//      any colors from our color scheme, if we have one.
+// Arguments:
+// - schemes: a list of schemes to look for our color scheme in, if we have one.
+// Return Value:
+// - a new TerminalSettings object with our settings in it.
+TerminalSettings Profile::CreateTerminalSettings(const std::vector<ColorScheme>& schemes) const
+{
+    TerminalSettings terminalSettings{};
+
+    // Fill in the Terminal Setting's CoreSettings from the profile
+    for (int i = 0; i < _colorTable.size(); i++)
+    {
+        terminalSettings.SetColorTableEntry(i, _colorTable[i]);
+    }
+    terminalSettings.HistorySize(_historySize);
+    terminalSettings.SnapOnInput(_snapOnInput);
+    terminalSettings.CursorColor(_cursorColor);
+    terminalSettings.CursorHeight(_cursorHeight);
+    terminalSettings.CursorShape(_cursorShape);
+
+    // Fill in the remaining properties from the profile
+    terminalSettings.UseAcrylic(_useAcrylic);
+    terminalSettings.CloseOnExit(_closeOnExit);
+    terminalSettings.TintOpacity(_acrylicTransparency);
+
+    terminalSettings.FontFace(_fontFace);
+    terminalSettings.FontSize(_fontSize);
+    terminalSettings.Padding(_padding);
+
+    terminalSettings.Commandline(winrt::to_hstring(_commandline.c_str()));
+
+    if (_startingDirectory)
+    {
+        const auto evaluatedDirectory = Profile::EvaluateStartingDirectory(_startingDirectory.value());
+        terminalSettings.StartingDirectory(winrt::to_hstring(evaluatedDirectory.c_str()));
+    }
+
+    if (_schemeName)
+    {
+        const ColorScheme* const matchingScheme = _FindScheme(schemes, _schemeName.value());
+        if (matchingScheme)
+        {
+            matchingScheme->ApplyScheme(terminalSettings);
+        }
+    }
+    if (_defaultForeground)
+    {
+        terminalSettings.DefaultForeground(_defaultForeground.value());
+    }
+    if (_defaultBackground)
+    {
+        terminalSettings.DefaultBackground(_defaultBackground.value());
+    }
+
+    if (_scrollbarState)
+    {
+        ScrollbarState result = ParseScrollbarState(_scrollbarState.value());
+        terminalSettings.ScrollState(result);
+    }
+
+    if (_backgroundImage)
+    {
+        terminalSettings.BackgroundImage(_backgroundImage.value());
+    }
+
+    if (_backgroundImageOpacity)
+    {
+        terminalSettings.BackgroundImageOpacity(_backgroundImageOpacity.value());
+    }
+
+    if (_backgroundImageStretchMode)
+    {
+        terminalSettings.BackgroundImageStretchMode(_backgroundImageStretchMode.value());
+    }
+
+    if (!_doubleClickDelimiters.empty())
+    {
+        terminalSettings.DoubleClickDelimiters(winrt::to_hstring(_doubleClickDelimiters.c_str()));
+    }
+
+    return terminalSettings;
+}
+
+// Method Description:
+// - Serialize this object to a JsonObject.
+// Arguments:
+// - <none>
+// Return Value:
+// - a JsonObject which is an equivalent serialization of this object.
+Json::Value Profile::ToJson() const
+{
+    Json::Value root;
+
+    ///// Profile-specific settings /////
+    root[JsonKey(GuidKey)] = winrt::to_string(Utils::GuidToString(_guid));
+    root[JsonKey(NameKey)] = winrt::to_string(_name);
+
+    ///// Core Settings /////
+    if (_defaultForeground)
+    {
+        root[JsonKey(ForegroundKey)] = Utils::ColorToHexString(_defaultForeground.value());
+    }
+    if (_defaultBackground)
+    {
+        root[JsonKey(BackgroundKey)] = Utils::ColorToHexString(_defaultBackground.value());
+    }
+    if (_schemeName)
+    {
+        const auto scheme = winrt::to_string(_schemeName.value());
+        root[JsonKey(ColorSchemeKey)] = scheme;
+    }
+    else
+    {
+        Json::Value tableArray{};
+        for (auto& color : _colorTable)
+        {
+            tableArray.append(Utils::ColorToHexString(color));
+        }
+        root[JsonKey(ColorTableKey)] = tableArray;
+    }
+    root[JsonKey(HistorySizeKey)] = _historySize;
+    root[JsonKey(SnapOnInputKey)] = _snapOnInput;
+    root[JsonKey(CursorColorKey)] = Utils::ColorToHexString(_cursorColor);
+    // Only add the cursor height property if we're a legacy-style cursor.
+    if (_cursorShape == CursorStyle::Vintage)
+    {
+        root[JsonKey(CursorHeightKey)] = _cursorHeight;
+    }
+    root[JsonKey(CursorShapeKey)] = winrt::to_string(_SerializeCursorStyle(_cursorShape));
+    root[JsonKey(DoubleClickDelimitersKey)] = winrt::to_string(_doubleClickDelimiters);
+
+    ///// Control Settings /////
+    root[JsonKey(CommandlineKey)] = winrt::to_string(_commandline);
+    root[JsonKey(FontFaceKey)] = winrt::to_string(_fontFace);
+    root[JsonKey(FontSizeKey)] = _fontSize;
+    root[JsonKey(AcrylicTransparencyKey)] = _acrylicTransparency;
+    root[JsonKey(UseAcrylicKey)] = _useAcrylic;
+    root[JsonKey(CloseOnExitKey)] = _closeOnExit;
+    root[JsonKey(PaddingKey)] = winrt::to_string(_padding);
+
+    if (_scrollbarState)
+    {
+        const auto scrollbarState = winrt::to_string(_scrollbarState.value());
+        root[JsonKey(ScrollbarStateKey)] = scrollbarState;
+    }
+
+    if (_icon)
+    {
+        const auto icon = winrt::to_string(_icon.value());
+        root[JsonKey(IconKey)] = icon;
+    }
+
+    if (_tabTitle)
+    {
+        root[JsonKey(TabTitleKey)] = winrt::to_string(_tabTitle.value());
+    }
+
+    if (_startingDirectory)
+    {
+        root[JsonKey(StartingDirectoryKey)] = winrt::to_string(_startingDirectory.value());
+    }
+
+    if (_backgroundImage)
+    {
+        root[JsonKey(BackgroundImageKey)] = winrt::to_string(_backgroundImage.value());
+    }
+
+    if (_backgroundImageOpacity)
+    {
+        root[JsonKey(BackgroundImageOpacityKey)] = _backgroundImageOpacity.value();
+    }
+
+    if (_backgroundImageStretchMode)
+    {
+        root[JsonKey(BackgroundimageStretchModeKey)] = SerializeImageStretchMode(_backgroundImageStretchMode.value()).data();
+    }
+
+    return root;
+}
+
+// Method Description:
+// - Create a new instance of this class from a serialized JsonObject.
+// Arguments:
+// - json: an object which should be a serialization of a Profile object.
+// Return Value:
+// - a new Profile instance created from the values in `json`
+Profile Profile::FromJson(const Json::Value& json)
+{
+    Profile result{};
+
+    // Profile-specific Settings
+    if (auto name{ json[JsonKey(NameKey)] })
+    {
+        result._name = GetWstringFromJson(name);
+    }
+    if (auto guid{ json[JsonKey(GuidKey)] })
+    {
+        result._guid = Utils::GuidFromString(GetWstringFromJson(guid));
+    }
+
+    // Core Settings
+    if (auto foreground{ json[JsonKey(ForegroundKey)] })
+    {
+        const auto color = Utils::ColorFromHexString(foreground.asString());
+        result._defaultForeground = color;
+    }
+    if (auto background{ json[JsonKey(BackgroundKey)] })
+    {
+        const auto color = Utils::ColorFromHexString(background.asString());
+        result._defaultBackground = color;
+    }
+    if (auto colorScheme{ json[JsonKey(ColorSchemeKey)] })
+    {
+        result._schemeName = GetWstringFromJson(colorScheme);
+    }
+    else if (auto colorScheme{ json[JsonKey(ColorSchemeKeyOld)] })
+    {
+        // TODO:GH#1069 deprecate old settings key
+        result._schemeName = GetWstringFromJson(colorScheme);
+    }
+    else if (auto colortable{ json[JsonKey(ColorTableKey)] })
+    {
+        int i = 0;
+        for (const auto& tableEntry : colortable)
+        {
+            if (tableEntry.isString())
+            {
+                const auto color = Utils::ColorFromHexString(tableEntry.asString());
+                result._colorTable[i] = color;
+            }
+            i++;
+        }
+    }
+    if (auto historySize{ json[JsonKey(HistorySizeKey)] })
+    {
+        // TODO:MSFT:20642297 - Use a sentinel value (-1) for "Infinite scrollback"
+        result._historySize = historySize.asInt();
+    }
+    if (auto snapOnInput{ json[JsonKey(SnapOnInputKey)] })
+    {
+        result._snapOnInput = snapOnInput.asBool();
+    }
+    if (auto cursorColor{ json[JsonKey(CursorColorKey)] })
+    {
+        const auto color = Utils::ColorFromHexString(cursorColor.asString());
+        result._cursorColor = color;
+    }
+    if (auto cursorHeight{ json[JsonKey(CursorHeightKey)] })
+    {
+        result._cursorHeight = cursorHeight.asUInt();
+    }
+    if (auto cursorShape{ json[JsonKey(CursorShapeKey)] })
+    {
+        result._cursorShape = _ParseCursorShape(GetWstringFromJson(cursorShape));
+    }
+    if (auto doubleClickDelimiters{ json[JsonKey(DoubleClickDelimitersKey)] })
+    {
+        result._doubleClickDelimiters = GetWstringFromJson(doubleClickDelimiters);
+    }
+    if (auto tabTitle{ json[JsonKey(TabTitleKey)] })
+    {
+        result._tabTitle = GetWstringFromJson(tabTitle);
+    }
+
+    // Control Settings
+    if (auto commandline{ json[JsonKey(CommandlineKey)] })
+    {
+        result._commandline = GetWstringFromJson(commandline);
+    }
+    if (auto fontFace{ json[JsonKey(FontFaceKey)] })
+    {
+        result._fontFace = GetWstringFromJson(fontFace);
+    }
+    if (auto fontSize{ json[JsonKey(FontSizeKey)] })
+    {
+        result._fontSize = fontSize.asInt();
+    }
+    if (auto acrylicTransparency{ json[JsonKey(AcrylicTransparencyKey)] })
+    {
+        result._acrylicTransparency = acrylicTransparency.asFloat();
+    }
+    if (auto useAcrylic{ json[JsonKey(UseAcrylicKey)] })
+    {
+        result._useAcrylic = useAcrylic.asBool();
+    }
+    if (auto closeOnExit{ json[JsonKey(CloseOnExitKey)] })
+    {
+        result._closeOnExit = closeOnExit.asBool();
+    }
+    if (auto padding{ json[JsonKey(PaddingKey)] })
+    {
+        result._padding = GetWstringFromJson(padding);
+    }
+    if (auto scrollbarState{ json[JsonKey(ScrollbarStateKey)] })
+    {
+        result._scrollbarState = GetWstringFromJson(scrollbarState);
+    }
+    if (auto startingDirectory{ json[JsonKey(StartingDirectoryKey)] })
+    {
+        result._startingDirectory = GetWstringFromJson(startingDirectory);
+    }
+    if (auto icon{ json[JsonKey(IconKey)] })
+    {
+        result._icon = GetWstringFromJson(icon);
+    }
+    if (auto backgroundImage{ json[JsonKey(BackgroundImageKey)] })
+    {
+        result._backgroundImage = GetWstringFromJson(backgroundImage);
+    }
+    if (auto backgroundImageOpacity{ json[JsonKey(BackgroundImageOpacityKey)] })
+    {
+        result._backgroundImageOpacity = backgroundImageOpacity.asFloat();
+    }
+    if (auto backgroundImageStretchMode{ json[JsonKey(BackgroundimageStretchModeKey)] })
+    {
+        result._backgroundImageStretchMode = ParseImageStretchMode(backgroundImageStretchMode.asString());
+    }
+
+    return result;
+}
+
+void Profile::SetFontFace(std::wstring fontFace) noexcept
+{
+    _fontFace = fontFace;
+}
+
+void Profile::SetColorScheme(std::optional<std::wstring> schemeName) noexcept
+{
+    _schemeName = schemeName;
+}
+
+void Profile::SetAcrylicOpacity(double opacity) noexcept
+{
+    _acrylicTransparency = opacity;
+}
+
+void Profile::SetCommandline(std::wstring cmdline) noexcept
+{
+    _commandline = cmdline;
+}
+
+void Profile::SetStartingDirectory(std::wstring startingDirectory) noexcept
+{
+    _startingDirectory = startingDirectory;
+}
+
+void Profile::SetName(std::wstring name) noexcept
+{
+    _name = name;
+}
+
+void Profile::SetUseAcrylic(bool useAcrylic) noexcept
+{
+    _useAcrylic = useAcrylic;
+}
+
+void Profile::SetDefaultForeground(COLORREF defaultForeground) noexcept
+{
+    _defaultForeground = defaultForeground;
+}
+
+void Profile::SetDefaultBackground(COLORREF defaultBackground) noexcept
+{
+    _defaultBackground = defaultBackground;
+}
+
+void Profile::SetDoubleClickDelimiters(std::wstring delimiters) noexcept
+{
+    _doubleClickDelimiters = delimiters;
+}
+
+bool Profile::HasIcon() const noexcept
+{
+    return _icon.has_value();
+}
+
+// Method Description
+// - Sets this profile's tab title.
+// Arguments:
+// - tabTitle: the tab title
+void Profile::SetTabTitle(std::wstring tabTitle) noexcept
+{
+    _tabTitle = tabTitle;
+}
+
+// Method Description:
+// - Sets this profile's icon path.
+// Arguments:
+// - path: the path
+void Profile::SetIconPath(std::wstring_view path) noexcept
+{
+    _icon.emplace(path);
+}
+
+// Method Description:
+// - Returns this profile's icon path, if one is set. Otherwise returns the empty string.
+// Return Value:
+// - this profile's icon path, if one is set. Otherwise returns the empty string.
+std::wstring_view Profile::GetIconPath() const noexcept
+{
+    return HasIcon() ?
+               std::wstring_view{ _icon.value().c_str(), _icon.value().size() } :
+               std::wstring_view{ L"", 0 };
+}
+
+// Method Description:
+// - Returns the name of this profile.
+// Arguments:
+// - <none>
+// Return Value:
+// - the name of this profile
+std::wstring_view Profile::GetName() const noexcept
+{
+    return _name;
+}
+
+// Method Description:
+// - Returns true if profile's custom tab title is set, if one is set. Otherwise returns false.
+// Return Value:
+// - true if this profile's custom tab title is set. Otherwise returns false.
+bool Profile::HasTabTitle() const noexcept
+{
+    return _tabTitle.has_value();
+}
+
+// Method Description:
+// - Returns the custom tab title, if one is set. Otherwise returns the empty string.
+// Return Value:
+// - this profile's custom tab title, if one is set. Otherwise returns the empty string.
+std::wstring_view Profile::GetTabTitle() const noexcept
+{
+    return HasTabTitle() ?
+               std::wstring_view{ _tabTitle.value().c_str(), _tabTitle.value().size() } :
+               std::wstring_view{ L"", 0 };
+}
+
+bool Profile::GetCloseOnExit() const noexcept
+{
+    return _closeOnExit;
+}
+
+// Method Description:
+// - Helper function for expanding any environment variables in a user-supplied starting directory and validating the resulting path
+// Arguments:
+// - The value from the profiles.json file
+// Return Value:
+// - The directory string with any environment variables expanded. If the resulting path is invalid,
+// - the function returns an evaluated version of %userprofile% to avoid blocking the session from starting.
+std::wstring Profile::EvaluateStartingDirectory(const std::wstring& directory)
+{
+    // First expand path
+    DWORD numCharsInput = ExpandEnvironmentStrings(directory.c_str(), nullptr, 0);
+    std::unique_ptr<wchar_t[]> evaluatedPath = std::make_unique<wchar_t[]>(numCharsInput);
+    THROW_LAST_ERROR_IF(0 == ExpandEnvironmentStrings(directory.c_str(), evaluatedPath.get(), numCharsInput));
+
+    // Validate that the resulting path is legitimate
+    const DWORD dwFileAttributes = GetFileAttributes(evaluatedPath.get());
+    if ((dwFileAttributes != INVALID_FILE_ATTRIBUTES) && (WI_IsFlagSet(dwFileAttributes, FILE_ATTRIBUTE_DIRECTORY)))
+    {
+        return std::wstring(evaluatedPath.get(), numCharsInput);
+    }
+    else
+    {
+        // In the event where the user supplied a path that can't be resolved, use a reasonable default (in this case, %userprofile%)
+        const DWORD numCharsDefault = ExpandEnvironmentStrings(DEFAULT_STARTING_DIRECTORY.c_str(), nullptr, 0);
+        std::unique_ptr<wchar_t[]> defaultPath = std::make_unique<wchar_t[]>(numCharsDefault);
+        THROW_LAST_ERROR_IF(0 == ExpandEnvironmentStrings(DEFAULT_STARTING_DIRECTORY.c_str(), defaultPath.get(), numCharsDefault));
+
+        return std::wstring(defaultPath.get(), numCharsDefault);
+    }
+}
+
+// Method Description:
+// - Helper function for converting a user-specified scrollbar state to its corresponding enum
+// Arguments:
+// - The value from the profiles.json file
+// Return Value:
+// - The corresponding enum value which maps to the string provided by the user
+ScrollbarState Profile::ParseScrollbarState(const std::wstring& scrollbarState)
+{
+    if (scrollbarState == AlwaysVisible)
+    {
+        return ScrollbarState::Visible;
+    }
+    else if (scrollbarState == AlwaysHide)
+    {
+        return ScrollbarState::Hidden;
+    }
+    else
+    {
+        return ScrollbarState::Visible;
+    }
+}
+
+// Method Description:
+// - Helper function for converting a user-specified image stretch mode
+//   to the appropriate enum value
+// Arguments:
+// - The value from the profiles.json file
+// Return Value:
+// - The corresponding enum value which maps to the string provided by the user
+winrt::Windows::UI::Xaml::Media::Stretch Profile::ParseImageStretchMode(const std::string_view imageStretchMode)
+{
+    if (imageStretchMode == ImageStretchModeNone)
+    {
+        return winrt::Windows::UI::Xaml::Media::Stretch::None;
+    }
+    else if (imageStretchMode == ImageStretchModeFill)
+    {
+        return winrt::Windows::UI::Xaml::Media::Stretch::Fill;
+    }
+    else if (imageStretchMode == ImageStretchModeUniform)
+    {
+        return winrt::Windows::UI::Xaml::Media::Stretch::Uniform;
+    }
+    else // Fall through to default behavior
+    {
+        return winrt::Windows::UI::Xaml::Media::Stretch::UniformToFill;
+    }
+}
+
+// Method Description:
+// - Helper function for converting an ImageStretchMode to the
+//   correct string value.
+// Arguments:
+// - imageStretchMode: The enum value to convert to a string.
+// Return Value:
+// - The string value for the given ImageStretchMode
+std::string_view Profile::SerializeImageStretchMode(const winrt::Windows::UI::Xaml::Media::Stretch imageStretchMode)
+{
+    switch (imageStretchMode)
+    {
+    case winrt::Windows::UI::Xaml::Media::Stretch::None:
+        return ImageStretchModeNone;
+    case winrt::Windows::UI::Xaml::Media::Stretch::Fill:
+        return ImageStretchModeFill;
+    case winrt::Windows::UI::Xaml::Media::Stretch::Uniform:
+        return ImageStretchModeUniform;
+    default:
+    case winrt::Windows::UI::Xaml::Media::Stretch::UniformToFill:
+        return ImageStretchModeUniformTofill;
+    }
+}
+
+// Method Description:
+// - Helper function for converting a user-specified cursor style corresponding
+//   CursorStyle enum value
+// Arguments:
+// - cursorShapeString: The string value from the settings file to parse
+// Return Value:
+// - The corresponding enum value which maps to the string provided by the user
+CursorStyle Profile::_ParseCursorShape(const std::wstring& cursorShapeString)
+{
+    if (cursorShapeString == CursorShapeVintage)
+    {
+        return CursorStyle::Vintage;
+    }
+    else if (cursorShapeString == CursorShapeBar)
+    {
+        return CursorStyle::Bar;
+    }
+    else if (cursorShapeString == CursorShapeUnderscore)
+    {
+        return CursorStyle::Underscore;
+    }
+    else if (cursorShapeString == CursorShapeFilledbox)
+    {
+        return CursorStyle::FilledBox;
+    }
+    else if (cursorShapeString == CursorShapeEmptybox)
+    {
+        return CursorStyle::EmptyBox;
+    }
+    // default behavior for invalid data
+    return CursorStyle::Bar;
+}
+
+// Method Description:
+// - Helper function for converting a CursorStyle to its corresponding string
+//   value.
+// Arguments:
+// - cursorShape: The enum value to convert to a string.
+// Return Value:
+// - The string value for the given CursorStyle
+std::wstring_view Profile::_SerializeCursorStyle(const CursorStyle cursorShape)
+{
+    switch (cursorShape)
+    {
+    case CursorStyle::Underscore:
+        return CursorShapeUnderscore;
+    case CursorStyle::FilledBox:
+        return CursorShapeFilledbox;
+    case CursorStyle::EmptyBox:
+        return CursorShapeEmptybox;
+    case CursorStyle::Vintage:
+        return CursorShapeVintage;
+    default:
+    case CursorStyle::Bar:
+        return CursorShapeBar;
+    }
+}